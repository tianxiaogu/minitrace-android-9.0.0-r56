/*
 * Copyright (C) 2011 The Android Open Source Project
 *
 * Licensed under the Apache License, Version 2.0 (the "License");
 * you may not use this file except in compliance with the License.
 * You may obtain a copy of the License at
 *
 *      http://www.apache.org/licenses/LICENSE-2.0
 *
 * Unless required by applicable law or agreed to in writing, software
 * distributed under the License is distributed on an "AS IS" BASIS,
 * WITHOUT WARRANTIES OR CONDITIONS OF ANY KIND, either express or implied.
 * See the License for the specific language governing permissions and
 * limitations under the License.
 */

#include "mark_sweep.h"

#include <functional>
#include <numeric>
#include <climits>
#include <vector>

#include "base/bounded_fifo.h"
#include "base/logging.h"
#include "base/macros.h"
#include "base/mutex-inl.h"
#include "base/timing_logger.h"
#include "gc/accounting/card_table-inl.h"
#include "gc/accounting/heap_bitmap.h"
#include "gc/accounting/space_bitmap-inl.h"
#include "gc/heap.h"
#include "gc/space/image_space.h"
#include "gc/space/large_object_space.h"
#include "gc/space/space-inl.h"
#include "indirect_reference_table.h"
#include "intern_table.h"
#include "jni_internal.h"
#include "monitor.h"
#include "mark_sweep-inl.h"
#include "mirror/art_field.h"
#include "mirror/art_field-inl.h"
#include "mirror/class-inl.h"
#include "mirror/class_loader.h"
#include "mirror/dex_cache.h"
#include "mirror/object-inl.h"
#include "mirror/object_array.h"
#include "mirror/object_array-inl.h"
#include "runtime.h"
#include "thread-inl.h"
#include "thread_list.h"
#include "verifier/method_verifier.h"

using ::art::mirror::ArtField;
using ::art::mirror::Class;
using ::art::mirror::Object;
using ::art::mirror::ObjectArray;

namespace art {
namespace gc {
namespace collector {

// Performance options.
constexpr bool kUseRecursiveMark = false;
constexpr bool kUseMarkStackPrefetch = true;
constexpr size_t kSweepArrayChunkFreeSize = 1024;

// Parallelism options.
constexpr bool kParallelCardScan = true;
constexpr bool kParallelRecursiveMark = true;
// Don't attempt to parallelize mark stack processing unless the mark stack is at least n
// elements. This is temporary until we reduce the overhead caused by allocating tasks, etc.. Not
// having this can add overhead in ProcessReferences since we may end up doing many calls of
// ProcessMarkStack with very small mark stacks.
constexpr size_t kMinimumParallelMarkStackSize = 128;
constexpr bool kParallelProcessMarkStack = true;

// Profiling and information flags.
constexpr bool kCountClassesMarked = false;
constexpr bool kProfileLargeObjects = false;
constexpr bool kMeasureOverhead = false;
constexpr bool kCountTasks = false;
constexpr bool kCountJavaLangRefs = false;

// Turn off kCheckLocks when profiling the GC since it slows the GC down by up to 40%.
constexpr bool kCheckLocks = kDebugLocking;

void MarkSweep::ImmuneSpace(space::ContinuousSpace* space) {
  // Bind live to mark bitmap if necessary.
  if (space->GetLiveBitmap() != space->GetMarkBitmap()) {
    BindLiveToMarkBitmap(space);
  }

  // Add the space to the immune region.
  if (immune_begin_ == NULL) {
    DCHECK(immune_end_ == NULL);
    SetImmuneRange(reinterpret_cast<Object*>(space->Begin()),
                   reinterpret_cast<Object*>(space->End()));
  } else {
    const space::ContinuousSpace* prev_space = nullptr;
    // Find out if the previous space is immune.
    for (space::ContinuousSpace* cur_space : GetHeap()->GetContinuousSpaces()) {
      if (cur_space == space) {
        break;
      }
      prev_space = cur_space;
    }
    // If previous space was immune, then extend the immune region. Relies on continuous spaces
    // being sorted by Heap::AddContinuousSpace.
    if (prev_space != NULL &&
        immune_begin_ <= reinterpret_cast<Object*>(prev_space->Begin()) &&
        immune_end_ >= reinterpret_cast<Object*>(prev_space->End())) {
      immune_begin_ = std::min(reinterpret_cast<Object*>(space->Begin()), immune_begin_);
      immune_end_ = std::max(reinterpret_cast<Object*>(space->End()), immune_end_);
    }
  }
}

void MarkSweep::BindBitmaps() {
  timings_.StartSplit("BindBitmaps");
  WriterMutexLock mu(Thread::Current(), *Locks::heap_bitmap_lock_);
  // Mark all of the spaces we never collect as immune.
  for (const auto& space : GetHeap()->GetContinuousSpaces()) {
    if (space->GetGcRetentionPolicy() == space::kGcRetentionPolicyNeverCollect) {
      ImmuneSpace(space);
    }
  }
  timings_.EndSplit();
}

MarkSweep::MarkSweep(Heap* heap, bool is_concurrent, const std::string& name_prefix)
    : GarbageCollector(heap,
                       name_prefix + (name_prefix.empty() ? "" : " ") +
                       (is_concurrent ? "concurrent mark sweep": "mark sweep")),
      current_mark_bitmap_(NULL),
      java_lang_Class_(NULL),
      mark_stack_(NULL),
      immune_begin_(NULL),
      immune_end_(NULL),
      soft_reference_list_(NULL),
      weak_reference_list_(NULL),
      finalizer_reference_list_(NULL),
      phantom_reference_list_(NULL),
      cleared_reference_list_(NULL),
      gc_barrier_(new Barrier(0)),
      large_object_lock_("mark sweep large object lock", kMarkSweepLargeObjectLock),
      mark_stack_lock_("mark sweep mark stack lock", kMarkSweepMarkStackLock),
      is_concurrent_(is_concurrent),
      clear_soft_references_(false) {
}

void MarkSweep::InitializePhase() {
  timings_.Reset();
  base::TimingLogger::ScopedSplit split("InitializePhase", &timings_);
  mark_stack_ = heap_->mark_stack_.get();
  DCHECK(mark_stack_ != nullptr);
  SetImmuneRange(nullptr, nullptr);
  soft_reference_list_ = nullptr;
  weak_reference_list_ = nullptr;
  finalizer_reference_list_ = nullptr;
  phantom_reference_list_ = nullptr;
  cleared_reference_list_ = nullptr;
  freed_bytes_ = 0;
  freed_large_object_bytes_ = 0;
  freed_objects_ = 0;
  freed_large_objects_ = 0;
  class_count_ = 0;
  array_count_ = 0;
  other_count_ = 0;
  large_object_test_ = 0;
  large_object_mark_ = 0;
  classes_marked_ = 0;
  overhead_time_ = 0;
  work_chunks_created_ = 0;
  work_chunks_deleted_ = 0;
  reference_count_ = 0;
  java_lang_Class_ = Class::GetJavaLangClass();
  CHECK(java_lang_Class_ != nullptr);

  FindDefaultMarkBitmap();

  // Do any pre GC verification.
  timings_.NewSplit("PreGcVerification");
  heap_->PreGcVerification(this);
}

void MarkSweep::ProcessReferences(Thread* self) {
  base::TimingLogger::ScopedSplit split("ProcessReferences", &timings_);
  WriterMutexLock mu(self, *Locks::heap_bitmap_lock_);
  ProcessReferences(&soft_reference_list_, clear_soft_references_, &weak_reference_list_,
                    &finalizer_reference_list_, &phantom_reference_list_);
}

bool MarkSweep::HandleDirtyObjectsPhase() {
  base::TimingLogger::ScopedSplit split("HandleDirtyObjectsPhase", &timings_);
  Thread* self = Thread::Current();
  Locks::mutator_lock_->AssertExclusiveHeld(self);

  {
    WriterMutexLock mu(self, *Locks::heap_bitmap_lock_);

    // Re-mark root set.
    ReMarkRoots();

    // Scan dirty objects, this is only required if we are not doing concurrent GC.
    RecursiveMarkDirtyObjects(true, accounting::CardTable::kCardDirty);
  }

  ProcessReferences(self);
  {
    WriterMutexLock mu(self, *Locks::heap_bitmap_lock_);
    SweepSystemWeaks();
  }

  // Only need to do this if we have the card mark verification on, and only during concurrent GC.
  if (GetHeap()->verify_missing_card_marks_) {
    WriterMutexLock mu(self, *Locks::heap_bitmap_lock_);
    // This second sweep makes sure that we don't have any objects in the live stack which point to
    // freed objects. These cause problems since their references may be previously freed objects.
    SweepArray(GetHeap()->allocation_stack_.get(), false);
  }
  return true;
}

bool MarkSweep::IsConcurrent() const {
  return is_concurrent_;
}

void MarkSweep::MarkingPhase() {
  base::TimingLogger::ScopedSplit split("MarkingPhase", &timings_);
  Heap* heap = GetHeap();
  Thread* self = Thread::Current();

  BindBitmaps();
  FindDefaultMarkBitmap();

  // Process dirty cards and add dirty cards to mod union tables.
  heap->ProcessCards(timings_);

  // Need to do this before the checkpoint since we don't want any threads to add references to
  // the live stack during the recursive mark.
  timings_.NewSplit("SwapStacks");
  heap->SwapStacks();

  WriterMutexLock mu(self, *Locks::heap_bitmap_lock_);
  if (Locks::mutator_lock_->IsExclusiveHeld(self)) {
    // If we exclusively hold the mutator lock, all threads must be suspended.
    MarkRoots();
  } else {
    MarkThreadRoots(self);
    MarkNonThreadRoots();
  }
  MarkConcurrentRoots();

  heap->UpdateAndMarkModUnion(this, timings_, GetGcType());
  MarkReachableObjects();
}

void MarkSweep::MarkThreadRoots(Thread* self) {
  MarkRootsCheckpoint(self);
}

void MarkSweep::MarkReachableObjects() {
  // Mark everything allocated since the last as GC live so that we can sweep concurrently,
  // knowing that new allocations won't be marked as live.
  timings_.StartSplit("MarkStackAsLive");
  accounting::ObjectStack* live_stack = heap_->GetLiveStack();
  heap_->MarkAllocStack(heap_->alloc_space_->GetLiveBitmap(),
                        heap_->large_object_space_->GetLiveObjects(), live_stack);
  live_stack->Reset();
  timings_.EndSplit();
  // Recursively mark all the non-image bits set in the mark bitmap.
  RecursiveMark();
}

void MarkSweep::ReclaimPhase() {
  base::TimingLogger::ScopedSplit split("ReclaimPhase", &timings_);
  Thread* self = Thread::Current();

  if (!IsConcurrent()) {
    ProcessReferences(self);
    WriterMutexLock mu(self, *Locks::heap_bitmap_lock_);
    SweepSystemWeaks();
  } else {
    base::TimingLogger::ScopedSplit split("UnMarkAllocStack", &timings_);
    accounting::ObjectStack* allocation_stack = GetHeap()->allocation_stack_.get();
    WriterMutexLock mu(self, *Locks::heap_bitmap_lock_);
    // The allocation stack contains things allocated since the start of the GC. These may have been
    // marked during this GC meaning they won't be eligible for reclaiming in the next sticky GC.
    // Remove these objects from the mark bitmaps so that they will be eligible for sticky
    // collection.
    // There is a race here which is safely handled. Another thread such as the hprof could
    // have flushed the alloc stack after we resumed the threads. This is safe however, since
    // reseting the allocation stack zeros it out with madvise. This means that we will either
    // read NULLs or attempt to unmark a newly allocated object which will not be marked in the
    // first place.
    mirror::Object** end = allocation_stack->End();
    for (mirror::Object** it = allocation_stack->Begin(); it != end; ++it) {
      const Object* obj = *it;
      if (obj != NULL) {
        UnMarkObjectNonNull(obj);
      }
    }
  }

  // Before freeing anything, lets verify the heap.
  if (kIsDebugBuild) {
    ReaderMutexLock mu(self, *Locks::heap_bitmap_lock_);
    VerifyImageRoots();
  }
  timings_.StartSplit("PreSweepingGcVerification");
  heap_->PreSweepingGcVerification(this);
  timings_.EndSplit();

  {
    WriterMutexLock mu(self, *Locks::heap_bitmap_lock_);

    // Reclaim unmarked objects.
    Sweep(false);

    // Swap the live and mark bitmaps for each space which we modified space. This is an
    // optimization that enables us to not clear live bits inside of the sweep. Only swaps unbound
    // bitmaps.
    timings_.StartSplit("SwapBitmaps");
    SwapBitmaps();
    timings_.EndSplit();

    // Unbind the live and mark bitmaps.
    UnBindBitmaps();
  }
}

void MarkSweep::SetImmuneRange(Object* begin, Object* end) {
  immune_begin_ = begin;
  immune_end_ = end;
}

void MarkSweep::FindDefaultMarkBitmap() {
  base::TimingLogger::ScopedSplit split("FindDefaultMarkBitmap", &timings_);
  for (const auto& space : GetHeap()->GetContinuousSpaces()) {
    if (space->GetGcRetentionPolicy() == space::kGcRetentionPolicyAlwaysCollect) {
      current_mark_bitmap_ = space->GetMarkBitmap();
      CHECK(current_mark_bitmap_ != NULL);
      return;
    }
  }
  GetHeap()->DumpSpaces();
  LOG(FATAL) << "Could not find a default mark bitmap";
}

void MarkSweep::ExpandMarkStack() {
  ResizeMarkStack(mark_stack_->Capacity() * 2);
}

void MarkSweep::ResizeMarkStack(size_t new_size) {
  // Rare case, no need to have Thread::Current be a parameter.
  if (UNLIKELY(mark_stack_->Size() < mark_stack_->Capacity())) {
    // Someone else acquired the lock and expanded the mark stack before us.
    return;
  }
  std::vector<Object*> temp(mark_stack_->Begin(), mark_stack_->End());
  CHECK_LE(mark_stack_->Size(), new_size);
  mark_stack_->Resize(new_size);
  for (const auto& obj : temp) {
    mark_stack_->PushBack(obj);
  }
}

inline void MarkSweep::MarkObjectNonNullParallel(const Object* obj) {
  DCHECK(obj != NULL);
  if (MarkObjectParallel(obj)) {
    MutexLock mu(Thread::Current(), mark_stack_lock_);
    if (UNLIKELY(mark_stack_->Size() >= mark_stack_->Capacity())) {
      ExpandMarkStack();
    }
    // The object must be pushed on to the mark stack.
    mark_stack_->PushBack(const_cast<Object*>(obj));
  }
}

inline void MarkSweep::UnMarkObjectNonNull(const Object* obj) {
  DCHECK(!IsImmune(obj));
  // Try to take advantage of locality of references within a space, failing this find the space
  // the hard way.
  accounting::SpaceBitmap* object_bitmap = current_mark_bitmap_;
  if (UNLIKELY(!object_bitmap->HasAddress(obj))) {
    accounting::SpaceBitmap* new_bitmap = heap_->GetMarkBitmap()->GetContinuousSpaceBitmap(obj);
    if (LIKELY(new_bitmap != NULL)) {
      object_bitmap = new_bitmap;
    } else {
      MarkLargeObject(obj, false);
      return;
    }
  }

  DCHECK(object_bitmap->HasAddress(obj));
  object_bitmap->Clear(obj);
}

inline void MarkSweep::MarkObjectNonNull(const Object* obj) {
  DCHECK(obj != NULL);

  if (IsImmune(obj)) {
    DCHECK(IsMarked(obj));
    return;
  }

  // Try to take advantage of locality of references within a space, failing this find the space
  // the hard way.
  accounting::SpaceBitmap* object_bitmap = current_mark_bitmap_;
  if (UNLIKELY(!object_bitmap->HasAddress(obj))) {
    accounting::SpaceBitmap* new_bitmap = heap_->GetMarkBitmap()->GetContinuousSpaceBitmap(obj);
    if (LIKELY(new_bitmap != NULL)) {
      object_bitmap = new_bitmap;
    } else {
      MarkLargeObject(obj, true);
      return;
    }
  }

  // This object was not previously marked.
  if (!object_bitmap->Test(obj)) {
    object_bitmap->Set(obj);
    // Lock is not needed but is here anyways to please annotalysis.
    MutexLock mu(Thread::Current(), mark_stack_lock_);
    if (UNLIKELY(mark_stack_->Size() >= mark_stack_->Capacity())) {
      ExpandMarkStack();
    }
    // The object must be pushed on to the mark stack.
    mark_stack_->PushBack(const_cast<Object*>(obj));
  }
}

// Rare case, probably not worth inlining since it will increase instruction cache miss rate.
bool MarkSweep::MarkLargeObject(const Object* obj, bool set) {
  // TODO: support >1 discontinuous space.
  space::LargeObjectSpace* large_object_space = GetHeap()->GetLargeObjectsSpace();
  accounting::SpaceSetMap* large_objects = large_object_space->GetMarkObjects();
  if (kProfileLargeObjects) {
    ++large_object_test_;
  }
  if (UNLIKELY(!large_objects->Test(obj))) {
    if (!large_object_space->Contains(obj)) {
      LOG(ERROR) << "Tried to mark " << obj << " not contained by any spaces";
      LOG(ERROR) << "Attempting see if it's a bad root";
      VerifyRoots();
      LOG(FATAL) << "Can't mark bad root";
    }
    if (kProfileLargeObjects) {
      ++large_object_mark_;
    }
    if (set) {
      large_objects->Set(obj);
    } else {
      large_objects->Clear(obj);
    }
    return true;
  }
  return false;
}

inline bool MarkSweep::MarkObjectParallel(const Object* obj) {
  DCHECK(obj != NULL);

  if (IsImmune(obj)) {
    DCHECK(IsMarked(obj));
    return false;
  }

  // Try to take advantage of locality of references within a space, failing this find the space
  // the hard way.
  accounting::SpaceBitmap* object_bitmap = current_mark_bitmap_;
  if (UNLIKELY(!object_bitmap->HasAddress(obj))) {
    accounting::SpaceBitmap* new_bitmap = heap_->GetMarkBitmap()->GetContinuousSpaceBitmap(obj);
    if (new_bitmap != NULL) {
      object_bitmap = new_bitmap;
    } else {
      // TODO: Remove the Thread::Current here?
      // TODO: Convert this to some kind of atomic marking?
      MutexLock mu(Thread::Current(), large_object_lock_);
      return MarkLargeObject(obj, true);
    }
  }

  // Return true if the object was not previously marked.
  return !object_bitmap->AtomicTestAndSet(obj);
}

// Used to mark objects when recursing.  Recursion is done by moving
// the finger across the bitmaps in address order and marking child
// objects.  Any newly-marked objects whose addresses are lower than
// the finger won't be visited by the bitmap scan, so those objects
// need to be added to the mark stack.
inline void MarkSweep::MarkObject(const Object* obj) {
  if (obj != NULL) {
    MarkObjectNonNull(obj);
  }
}

void MarkSweep::MarkRoot(const Object* obj) {
  if (obj != NULL) {
    MarkObjectNonNull(obj);
  }
}

Object* MarkSweep::MarkRootParallelCallback(Object* root, void* arg) {
  DCHECK(root != NULL);
  DCHECK(arg != NULL);
  reinterpret_cast<MarkSweep*>(arg)->MarkObjectNonNullParallel(root);
  return root;
}

Object* MarkSweep::MarkRootCallback(Object* root, void* arg) {
  DCHECK(root != nullptr);
  DCHECK(arg != nullptr);
  reinterpret_cast<MarkSweep*>(arg)->MarkObjectNonNull(root);
  return root;
}

void MarkSweep::VerifyRootCallback(const Object* root, void* arg, size_t vreg,
                                   const StackVisitor* visitor) {
  reinterpret_cast<MarkSweep*>(arg)->VerifyRoot(root, vreg, visitor);
}

void MarkSweep::VerifyRoot(const Object* root, size_t vreg, const StackVisitor* visitor) {
  // See if the root is on any space bitmap.
  if (GetHeap()->GetLiveBitmap()->GetContinuousSpaceBitmap(root) == NULL) {
    space::LargeObjectSpace* large_object_space = GetHeap()->GetLargeObjectsSpace();
    if (!large_object_space->Contains(root)) {
      LOG(ERROR) << "Found invalid root: " << root;
      if (visitor != NULL) {
        LOG(ERROR) << visitor->DescribeLocation() << " in VReg: " << vreg;
      }
    }
  }
}

void MarkSweep::VerifyRoots() {
  Runtime::Current()->GetThreadList()->VerifyRoots(VerifyRootCallback, this);
}

// Marks all objects in the root set.
void MarkSweep::MarkRoots() {
  timings_.StartSplit("MarkRoots");
  Runtime::Current()->VisitNonConcurrentRoots(MarkRootCallback, this);
  timings_.EndSplit();
}

void MarkSweep::MarkNonThreadRoots() {
  timings_.StartSplit("MarkNonThreadRoots");
  Runtime::Current()->VisitNonThreadRoots(MarkRootCallback, this);
  timings_.EndSplit();
}

void MarkSweep::MarkConcurrentRoots() {
  timings_.StartSplit("MarkConcurrentRoots");
  // Visit all runtime roots and clear dirty flags.
  Runtime::Current()->VisitConcurrentRoots(MarkRootCallback, this, false, true);
  timings_.EndSplit();
}

void MarkSweep::CheckObject(const Object* obj) {
  DCHECK(obj != NULL);
  VisitObjectReferences(obj, [this](const Object* obj, const Object* ref, MemberOffset offset,
      bool is_static) NO_THREAD_SAFETY_ANALYSIS {
    Locks::heap_bitmap_lock_->AssertSharedHeld(Thread::Current());
    CheckReference(obj, ref, offset, is_static);
  });
}

void MarkSweep::VerifyImageRootVisitor(Object* root, void* arg) {
  DCHECK(root != NULL);
  DCHECK(arg != NULL);
  MarkSweep* mark_sweep = reinterpret_cast<MarkSweep*>(arg);
  DCHECK(mark_sweep->heap_->GetMarkBitmap()->Test(root));
  mark_sweep->CheckObject(root);
}

void MarkSweep::BindLiveToMarkBitmap(space::ContinuousSpace* space) {
  CHECK(space->IsDlMallocSpace());
  space::DlMallocSpace* alloc_space = space->AsDlMallocSpace();
  accounting::SpaceBitmap* live_bitmap = space->GetLiveBitmap();
  accounting::SpaceBitmap* mark_bitmap = alloc_space->mark_bitmap_.release();
  GetHeap()->GetMarkBitmap()->ReplaceBitmap(mark_bitmap, live_bitmap);
  alloc_space->temp_bitmap_.reset(mark_bitmap);
  alloc_space->mark_bitmap_.reset(live_bitmap);
}

class ScanObjectVisitor {
 public:
  explicit ScanObjectVisitor(MarkSweep* const mark_sweep) ALWAYS_INLINE
      : mark_sweep_(mark_sweep) {}

  // TODO: Fixme when anotatalysis works with visitors.
  void operator()(const Object* obj) const ALWAYS_INLINE NO_THREAD_SAFETY_ANALYSIS {
    if (kCheckLocks) {
      Locks::mutator_lock_->AssertSharedHeld(Thread::Current());
      Locks::heap_bitmap_lock_->AssertExclusiveHeld(Thread::Current());
    }
    mark_sweep_->ScanObject(obj);
  }

 private:
  MarkSweep* const mark_sweep_;
};

template <bool kUseFinger = false>
class MarkStackTask : public Task {
 public:
  MarkStackTask(ThreadPool* thread_pool, MarkSweep* mark_sweep, size_t mark_stack_size,
                const Object** mark_stack)
      : mark_sweep_(mark_sweep),
        thread_pool_(thread_pool),
        mark_stack_pos_(mark_stack_size) {
    // We may have to copy part of an existing mark stack when another mark stack overflows.
    if (mark_stack_size != 0) {
      DCHECK(mark_stack != NULL);
      // TODO: Check performance?
      std::copy(mark_stack, mark_stack + mark_stack_size, mark_stack_);
    }
    if (kCountTasks) {
      ++mark_sweep_->work_chunks_created_;
    }
  }

  static const size_t kMaxSize = 1 * KB;

 protected:
  class ScanObjectParallelVisitor {
   public:
    explicit ScanObjectParallelVisitor(MarkStackTask<kUseFinger>* chunk_task) ALWAYS_INLINE
        : chunk_task_(chunk_task) {}

    void operator()(const Object* obj) const {
      MarkSweep* mark_sweep = chunk_task_->mark_sweep_;
      mark_sweep->ScanObjectVisit(obj,
          [mark_sweep, this](const Object* /* obj */, const Object* ref,
              const MemberOffset& /* offset */, bool /* is_static */) ALWAYS_INLINE {
        if (ref != nullptr && mark_sweep->MarkObjectParallel(ref)) {
          if (kUseFinger) {
            android_memory_barrier();
            if (reinterpret_cast<uintptr_t>(ref) >=
                static_cast<uintptr_t>(mark_sweep->atomic_finger_)) {
              return;
            }
          }
          chunk_task_->MarkStackPush(ref);
        }
      });
    }

   private:
    MarkStackTask<kUseFinger>* const chunk_task_;
  };

  virtual ~MarkStackTask() {
    // Make sure that we have cleared our mark stack.
    DCHECK_EQ(mark_stack_pos_, 0U);
    if (kCountTasks) {
      ++mark_sweep_->work_chunks_deleted_;
    }
  }

  MarkSweep* const mark_sweep_;
  ThreadPool* const thread_pool_;
  // Thread local mark stack for this task.
  const Object* mark_stack_[kMaxSize];
  // Mark stack position.
  size_t mark_stack_pos_;

  void MarkStackPush(const Object* obj) ALWAYS_INLINE {
    if (UNLIKELY(mark_stack_pos_ == kMaxSize)) {
      // Mark stack overflow, give 1/2 the stack to the thread pool as a new work task.
      mark_stack_pos_ /= 2;
      auto* task = new MarkStackTask(thread_pool_, mark_sweep_, kMaxSize - mark_stack_pos_,
                                     mark_stack_ + mark_stack_pos_);
      thread_pool_->AddTask(Thread::Current(), task);
    }
    DCHECK(obj != nullptr);
    DCHECK(mark_stack_pos_ < kMaxSize);
    mark_stack_[mark_stack_pos_++] = obj;
  }

  virtual void Finalize() {
    delete this;
  }

  // Scans all of the objects
  virtual void Run(Thread* self) {
    ScanObjectParallelVisitor visitor(this);
    // TODO: Tune this.
    static const size_t kFifoSize = 4;
    BoundedFifoPowerOfTwo<const Object*, kFifoSize> prefetch_fifo;
    for (;;) {
      const Object* obj = NULL;
      if (kUseMarkStackPrefetch) {
        while (mark_stack_pos_ != 0 && prefetch_fifo.size() < kFifoSize) {
          const Object* obj = mark_stack_[--mark_stack_pos_];
          DCHECK(obj != NULL);
          __builtin_prefetch(obj);
          prefetch_fifo.push_back(obj);
        }
        if (UNLIKELY(prefetch_fifo.empty())) {
          break;
        }
        obj = prefetch_fifo.front();
        prefetch_fifo.pop_front();
      } else {
        if (UNLIKELY(mark_stack_pos_ == 0)) {
          break;
        }
        obj = mark_stack_[--mark_stack_pos_];
      }
      DCHECK(obj != NULL);
      visitor(obj);
    }
  }
};

class CardScanTask : public MarkStackTask<false> {
 public:
  CardScanTask(ThreadPool* thread_pool, MarkSweep* mark_sweep, accounting::SpaceBitmap* bitmap,
               byte* begin, byte* end, byte minimum_age, size_t mark_stack_size,
               const Object** mark_stack_obj)
      : MarkStackTask<false>(thread_pool, mark_sweep, mark_stack_size, mark_stack_obj),
        bitmap_(bitmap),
        begin_(begin),
        end_(end),
        minimum_age_(minimum_age) {
  }

 protected:
  accounting::SpaceBitmap* const bitmap_;
  byte* const begin_;
  byte* const end_;
  const byte minimum_age_;

  virtual void Finalize() {
    delete this;
  }

  virtual void Run(Thread* self) NO_THREAD_SAFETY_ANALYSIS {
    ScanObjectParallelVisitor visitor(this);
    accounting::CardTable* card_table = mark_sweep_->GetHeap()->GetCardTable();
    card_table->Scan(bitmap_, begin_, end_, visitor, minimum_age_);
    // Finish by emptying our local mark stack.
    MarkStackTask::Run(self);
  }
};

size_t MarkSweep::GetThreadCount(bool paused) const {
  if (heap_->GetThreadPool() == nullptr || !heap_->CareAboutPauseTimes()) {
    return 0;
  }
  if (paused) {
    return heap_->GetParallelGCThreadCount() + 1;
  } else {
    return heap_->GetConcGCThreadCount() + 1;
  }
}

void MarkSweep::ScanGrayObjects(bool paused, byte minimum_age) {
  accounting::CardTable* card_table = GetHeap()->GetCardTable();
  ThreadPool* thread_pool = GetHeap()->GetThreadPool();
  size_t thread_count = GetThreadCount(paused);
  // The parallel version with only one thread is faster for card scanning, TODO: fix.
  if (kParallelCardScan && thread_count > 0) {
    Thread* self = Thread::Current();
    // Can't have a different split for each space since multiple spaces can have their cards being
    // scanned at the same time.
    timings_.StartSplit(paused ? "(Paused)ScanGrayObjects" : "ScanGrayObjects");
    // Try to take some of the mark stack since we can pass this off to the worker tasks.
    const Object** mark_stack_begin = const_cast<const Object**>(mark_stack_->Begin());
    const Object** mark_stack_end = const_cast<const Object**>(mark_stack_->End());
    const size_t mark_stack_size = mark_stack_end - mark_stack_begin;
    // Estimated number of work tasks we will create.
    const size_t mark_stack_tasks = GetHeap()->GetContinuousSpaces().size() * thread_count;
    DCHECK_NE(mark_stack_tasks, 0U);
    const size_t mark_stack_delta = std::min(CardScanTask::kMaxSize / 2,
                                             mark_stack_size / mark_stack_tasks + 1);
    for (const auto& space : GetHeap()->GetContinuousSpaces()) {
      byte* card_begin = space->Begin();
      byte* card_end = space->End();
      // Calculate how many bytes of heap we will scan,
      const size_t address_range = card_end - card_begin;
      // Calculate how much address range each task gets.
      const size_t card_delta = RoundUp(address_range / thread_count + 1,
                                        accounting::CardTable::kCardSize);
      // Create the worker tasks for this space.
      while (card_begin != card_end) {
        // Add a range of cards.
        size_t addr_remaining = card_end - card_begin;
        size_t card_increment = std::min(card_delta, addr_remaining);
        // Take from the back of the mark stack.
        size_t mark_stack_remaining = mark_stack_end - mark_stack_begin;
        size_t mark_stack_increment = std::min(mark_stack_delta, mark_stack_remaining);
        mark_stack_end -= mark_stack_increment;
        mark_stack_->PopBackCount(static_cast<int32_t>(mark_stack_increment));
        DCHECK_EQ(mark_stack_end, mark_stack_->End());
        // Add the new task to the thread pool.
        auto* task = new CardScanTask(thread_pool, this, space->GetMarkBitmap(), card_begin,
                                      card_begin + card_increment, minimum_age,
                                      mark_stack_increment, mark_stack_end);
        thread_pool->AddTask(self, task);
        card_begin += card_increment;
      }
    }
    thread_pool->SetMaxActiveWorkers(thread_count - 1);
    thread_pool->StartWorkers(self);
    thread_pool->Wait(self, true, true);
    thread_pool->StopWorkers(self);
    timings_.EndSplit();
  } else {
    for (const auto& space : GetHeap()->GetContinuousSpaces()) {
      // Image spaces are handled properly since live == marked for them.
      switch (space->GetGcRetentionPolicy()) {
        case space::kGcRetentionPolicyNeverCollect:
          timings_.StartSplit(paused ? "(Paused)ScanGrayImageSpaceObjects" :
              "ScanGrayImageSpaceObjects");
          break;
        case space::kGcRetentionPolicyFullCollect:
          timings_.StartSplit(paused ? "(Paused)ScanGrayZygoteSpaceObjects" :
              "ScanGrayZygoteSpaceObjects");
          break;
        case space::kGcRetentionPolicyAlwaysCollect:
          timings_.StartSplit(paused ? "(Paused)ScanGrayAllocSpaceObjects" :
              "ScanGrayAllocSpaceObjects");
          break;
        }
      ScanObjectVisitor visitor(this);
      card_table->Scan(space->GetMarkBitmap(), space->Begin(), space->End(), visitor, minimum_age);
      timings_.EndSplit();
    }
  }
}

void MarkSweep::VerifyImageRoots() {
  // Verify roots ensures that all the references inside the image space point
  // objects which are either in the image space or marked objects in the alloc
  // space
  timings_.StartSplit("VerifyImageRoots");
  for (const auto& space : GetHeap()->GetContinuousSpaces()) {
    if (space->IsImageSpace()) {
      space::ImageSpace* image_space = space->AsImageSpace();
      uintptr_t begin = reinterpret_cast<uintptr_t>(image_space->Begin());
      uintptr_t end = reinterpret_cast<uintptr_t>(image_space->End());
      accounting::SpaceBitmap* live_bitmap = image_space->GetLiveBitmap();
      DCHECK(live_bitmap != NULL);
      live_bitmap->VisitMarkedRange(begin, end, [this](const Object* obj) {
        if (kCheckLocks) {
          Locks::heap_bitmap_lock_->AssertSharedHeld(Thread::Current());
        }
        DCHECK(obj != NULL);
        CheckObject(obj);
      });
    }
  }
  timings_.EndSplit();
}

class RecursiveMarkTask : public MarkStackTask<false> {
 public:
  RecursiveMarkTask(ThreadPool* thread_pool, MarkSweep* mark_sweep,
                    accounting::SpaceBitmap* bitmap, uintptr_t begin, uintptr_t end)
      : MarkStackTask<false>(thread_pool, mark_sweep, 0, NULL),
        bitmap_(bitmap),
        begin_(begin),
        end_(end) {
  }

 protected:
  accounting::SpaceBitmap* const bitmap_;
  const uintptr_t begin_;
  const uintptr_t end_;

  virtual void Finalize() {
    delete this;
  }

  // Scans all of the objects
  virtual void Run(Thread* self) NO_THREAD_SAFETY_ANALYSIS {
    ScanObjectParallelVisitor visitor(this);
    bitmap_->VisitMarkedRange(begin_, end_, visitor);
    // Finish by emptying our local mark stack.
    MarkStackTask::Run(self);
  }
};

// Populates the mark stack based on the set of marked objects and
// recursively marks until the mark stack is emptied.
void MarkSweep::RecursiveMark() {
  base::TimingLogger::ScopedSplit split("RecursiveMark", &timings_);
  // RecursiveMark will build the lists of known instances of the Reference classes.
  // See DelayReferenceReferent for details.
  CHECK(soft_reference_list_ == NULL);
  CHECK(weak_reference_list_ == NULL);
  CHECK(finalizer_reference_list_ == NULL);
  CHECK(phantom_reference_list_ == NULL);
  CHECK(cleared_reference_list_ == NULL);

  if (kUseRecursiveMark) {
    const bool partial = GetGcType() == kGcTypePartial;
    ScanObjectVisitor scan_visitor(this);
    auto* self = Thread::Current();
    ThreadPool* thread_pool = heap_->GetThreadPool();
    size_t thread_count = GetThreadCount(false);
    const bool parallel = kParallelRecursiveMark && thread_count > 1;
    mark_stack_->Reset();
    for (const auto& space : GetHeap()->GetContinuousSpaces()) {
      if ((space->GetGcRetentionPolicy() == space::kGcRetentionPolicyAlwaysCollect) ||
          (!partial && space->GetGcRetentionPolicy() == space::kGcRetentionPolicyFullCollect)) {
        current_mark_bitmap_ = space->GetMarkBitmap();
        if (current_mark_bitmap_ == NULL) {
          GetHeap()->DumpSpaces();
          LOG(FATAL) << "invalid bitmap";
        }
        if (parallel) {
          // We will use the mark stack the future.
          // CHECK(mark_stack_->IsEmpty());
          // This function does not handle heap end increasing, so we must use the space end.
          uintptr_t begin = reinterpret_cast<uintptr_t>(space->Begin());
          uintptr_t end = reinterpret_cast<uintptr_t>(space->End());
          atomic_finger_ = static_cast<int32_t>(0xFFFFFFFF);

          // Create a few worker tasks.
          const size_t n = thread_count * 2;
          while (begin != end) {
            uintptr_t start = begin;
            uintptr_t delta = (end - begin) / n;
            delta = RoundUp(delta, KB);
            if (delta < 16 * KB) delta = end - begin;
            begin += delta;
            auto* task = new RecursiveMarkTask(thread_pool, this, current_mark_bitmap_, start,
                                               begin);
            thread_pool->AddTask(self, task);
          }
          thread_pool->SetMaxActiveWorkers(thread_count - 1);
          thread_pool->StartWorkers(self);
          thread_pool->Wait(self, true, true);
          thread_pool->StopWorkers(self);
        } else {
          // This function does not handle heap end increasing, so we must use the space end.
          uintptr_t begin = reinterpret_cast<uintptr_t>(space->Begin());
          uintptr_t end = reinterpret_cast<uintptr_t>(space->End());
          current_mark_bitmap_->VisitMarkedRange(begin, end, scan_visitor);
        }
      }
    }
  }
  ProcessMarkStack(false);
}

<<<<<<< HEAD
mirror::Object* MarkSweep::SystemWeakIsMarkedCallback(Object* object, void* arg) {
  if (reinterpret_cast<MarkSweep*>(arg)->IsMarked(object) ||
      !reinterpret_cast<MarkSweep*>(arg)->GetHeap()->GetLiveBitmap()->Test(object)) {
    return object;
  }
  return nullptr;
=======
bool MarkSweep::IsMarkedCallback(const Object* object, void* arg) {
  return reinterpret_cast<MarkSweep*>(arg)->IsMarked(object);
>>>>>>> f466553d
}

void MarkSweep::RecursiveMarkDirtyObjects(bool paused, byte minimum_age) {
  ScanGrayObjects(paused, minimum_age);
  ProcessMarkStack(paused);
}

void MarkSweep::ReMarkRoots() {
  timings_.StartSplit("ReMarkRoots");
  Runtime::Current()->VisitRoots(MarkRootCallback, this, true, true);
  timings_.EndSplit();
}

struct ArrayMarkedCheck {
  accounting::ObjectStack* live_stack;
  MarkSweep* mark_sweep;
};

// Either marked or not live.
mirror::Object* MarkSweep::SystemWeakIsMarkedArrayCallback(Object* object, void* arg) {
  ArrayMarkedCheck* array_check = reinterpret_cast<ArrayMarkedCheck*>(arg);
  if (array_check->mark_sweep->IsMarked(object)) {
    return object;
  }
  accounting::ObjectStack* live_stack = array_check->live_stack;
  if (std::find(live_stack->Begin(), live_stack->End(), object) == live_stack->End()) {
    return object;
  }
  return nullptr;
}

void MarkSweep::SweepSystemWeaksArray(accounting::ObjectStack* allocations) {
  Runtime* runtime = Runtime::Current();
  // The callbacks check
  // !is_marked where is_marked is the callback but we want
  // !IsMarked && IsLive
  // So compute !(!IsMarked && IsLive) which is equal to (IsMarked || !IsLive).
  // Or for swapped (IsLive || !IsMarked).
  timings_.StartSplit("SweepSystemWeaksArray");
  ArrayMarkedCheck visitor;
  visitor.live_stack = allocations;
  visitor.mark_sweep = this;
  runtime->SweepSystemWeaks(SystemWeakIsMarkedArrayCallback, &visitor);
  timings_.EndSplit();
}

void MarkSweep::SweepSystemWeaks() {
  Runtime* runtime = Runtime::Current();
  // The callbacks check
  // !is_marked where is_marked is the callback but we want
  // !IsMarked && IsLive
  // So compute !(!IsMarked && IsLive) which is equal to (IsMarked || !IsLive).
  // Or for swapped (IsLive || !IsMarked).
  timings_.StartSplit("SweepSystemWeaks");
  runtime->SweepSystemWeaks(SystemWeakIsMarkedCallback, this);
  timings_.EndSplit();
}

mirror::Object* MarkSweep::VerifySystemWeakIsLiveCallback(Object* obj, void* arg) {
  reinterpret_cast<MarkSweep*>(arg)->VerifyIsLive(obj);
  // We don't actually want to sweep the object, so lets return "marked"
  return obj;
}

void MarkSweep::VerifyIsLive(const Object* obj) {
  Heap* heap = GetHeap();
  if (!heap->GetLiveBitmap()->Test(obj)) {
    space::LargeObjectSpace* large_object_space = GetHeap()->GetLargeObjectsSpace();
    if (!large_object_space->GetLiveObjects()->Test(obj)) {
      if (std::find(heap->allocation_stack_->Begin(), heap->allocation_stack_->End(), obj) ==
          heap->allocation_stack_->End()) {
        // Object not found!
        heap->DumpSpaces();
        LOG(FATAL) << "Found dead object " << obj;
      }
    }
  }
}

void MarkSweep::VerifySystemWeaks() {
  // Verify system weaks, uses a special object visitor which returns the input object.
  Runtime::Current()->SweepSystemWeaks(VerifySystemWeakIsLiveCallback, this);
}

struct SweepCallbackContext {
  MarkSweep* mark_sweep;
  space::AllocSpace* space;
  Thread* self;
};

class CheckpointMarkThreadRoots : public Closure {
 public:
  explicit CheckpointMarkThreadRoots(MarkSweep* mark_sweep) : mark_sweep_(mark_sweep) {}

  virtual void Run(Thread* thread) NO_THREAD_SAFETY_ANALYSIS {
    ATRACE_BEGIN("Marking thread roots");
    // Note: self is not necessarily equal to thread since thread may be suspended.
    Thread* self = Thread::Current();
    CHECK(thread == self || thread->IsSuspended() || thread->GetState() == kWaitingPerformingGc)
        << thread->GetState() << " thread " << thread << " self " << self;
    thread->VisitRoots(MarkSweep::MarkRootParallelCallback, mark_sweep_);
    ATRACE_END();
    mark_sweep_->GetBarrier().Pass(self);
  }

 private:
  MarkSweep* mark_sweep_;
};

void MarkSweep::MarkRootsCheckpoint(Thread* self) {
  CheckpointMarkThreadRoots check_point(this);
  timings_.StartSplit("MarkRootsCheckpoint");
  ThreadList* thread_list = Runtime::Current()->GetThreadList();
  // Request the check point is run on all threads returning a count of the threads that must
  // run through the barrier including self.
  size_t barrier_count = thread_list->RunCheckpoint(&check_point);
  // Release locks then wait for all mutator threads to pass the barrier.
  // TODO: optimize to not release locks when there are no threads to wait for.
  Locks::heap_bitmap_lock_->ExclusiveUnlock(self);
  Locks::mutator_lock_->SharedUnlock(self);
  ThreadState old_state = self->SetState(kWaitingForCheckPointsToRun);
  CHECK_EQ(old_state, kWaitingPerformingGc);
  gc_barrier_->Increment(self, barrier_count);
  self->SetState(kWaitingPerformingGc);
  Locks::mutator_lock_->SharedLock(self);
  Locks::heap_bitmap_lock_->ExclusiveLock(self);
  timings_.EndSplit();
}

void MarkSweep::SweepCallback(size_t num_ptrs, Object** ptrs, void* arg) {
  SweepCallbackContext* context = static_cast<SweepCallbackContext*>(arg);
  MarkSweep* mark_sweep = context->mark_sweep;
  Heap* heap = mark_sweep->GetHeap();
  space::AllocSpace* space = context->space;
  Thread* self = context->self;
  Locks::heap_bitmap_lock_->AssertExclusiveHeld(self);
  // Use a bulk free, that merges consecutive objects before freeing or free per object?
  // Documentation suggests better free performance with merging, but this may be at the expensive
  // of allocation.
  size_t freed_objects = num_ptrs;
  // AllocSpace::FreeList clears the value in ptrs, so perform after clearing the live bit
  size_t freed_bytes = space->FreeList(self, num_ptrs, ptrs);
  heap->RecordFree(freed_objects, freed_bytes);
  mark_sweep->freed_objects_.fetch_add(freed_objects);
  mark_sweep->freed_bytes_.fetch_add(freed_bytes);
}

void MarkSweep::ZygoteSweepCallback(size_t num_ptrs, Object** ptrs, void* arg) {
  SweepCallbackContext* context = static_cast<SweepCallbackContext*>(arg);
  Locks::heap_bitmap_lock_->AssertExclusiveHeld(context->self);
  Heap* heap = context->mark_sweep->GetHeap();
  // We don't free any actual memory to avoid dirtying the shared zygote pages.
  for (size_t i = 0; i < num_ptrs; ++i) {
    Object* obj = static_cast<Object*>(ptrs[i]);
    heap->GetLiveBitmap()->Clear(obj);
    heap->GetCardTable()->MarkCard(obj);
  }
}

void MarkSweep::SweepArray(accounting::ObjectStack* allocations, bool swap_bitmaps) {
  space::DlMallocSpace* space = heap_->GetAllocSpace();

  timings_.StartSplit("SweepArray");
  // Newly allocated objects MUST be in the alloc space and those are the only objects which we are
  // going to free.
  accounting::SpaceBitmap* live_bitmap = space->GetLiveBitmap();
  accounting::SpaceBitmap* mark_bitmap = space->GetMarkBitmap();
  space::LargeObjectSpace* large_object_space = GetHeap()->GetLargeObjectsSpace();
  accounting::SpaceSetMap* large_live_objects = large_object_space->GetLiveObjects();
  accounting::SpaceSetMap* large_mark_objects = large_object_space->GetMarkObjects();
  if (swap_bitmaps) {
    std::swap(live_bitmap, mark_bitmap);
    std::swap(large_live_objects, large_mark_objects);
  }

  size_t freed_bytes = 0;
  size_t freed_large_object_bytes = 0;
  size_t freed_objects = 0;
  size_t freed_large_objects = 0;
  size_t count = allocations->Size();
  Object** objects = const_cast<Object**>(allocations->Begin());
  Object** out = objects;
  Object** objects_to_chunk_free = out;

  // Empty the allocation stack.
  Thread* self = Thread::Current();
  for (size_t i = 0; i < count; ++i) {
    Object* obj = objects[i];
    // There should only be objects in the AllocSpace/LargeObjectSpace in the allocation stack.
    if (LIKELY(mark_bitmap->HasAddress(obj))) {
      if (!mark_bitmap->Test(obj)) {
        // Don't bother un-marking since we clear the mark bitmap anyways.
        *(out++) = obj;
        // Free objects in chunks.
        DCHECK_GE(out, objects_to_chunk_free);
        DCHECK_LE(static_cast<size_t>(out - objects_to_chunk_free), kSweepArrayChunkFreeSize);
        if (static_cast<size_t>(out - objects_to_chunk_free) == kSweepArrayChunkFreeSize) {
          timings_.StartSplit("FreeList");
          size_t chunk_freed_objects = out - objects_to_chunk_free;
          freed_objects += chunk_freed_objects;
          freed_bytes += space->FreeList(self, chunk_freed_objects, objects_to_chunk_free);
          objects_to_chunk_free = out;
          timings_.EndSplit();
        }
      }
    } else if (!large_mark_objects->Test(obj)) {
      ++freed_large_objects;
      freed_large_object_bytes += large_object_space->Free(self, obj);
    }
  }
  // Free the remaining objects in chunks.
  DCHECK_GE(out, objects_to_chunk_free);
  DCHECK_LE(static_cast<size_t>(out - objects_to_chunk_free), kSweepArrayChunkFreeSize);
  if (out - objects_to_chunk_free > 0) {
    timings_.StartSplit("FreeList");
    size_t chunk_freed_objects = out - objects_to_chunk_free;
    freed_objects += chunk_freed_objects;
    freed_bytes += space->FreeList(self, chunk_freed_objects, objects_to_chunk_free);
    timings_.EndSplit();
  }
  CHECK_EQ(count, allocations->Size());
  timings_.EndSplit();

  timings_.StartSplit("RecordFree");
  VLOG(heap) << "Freed " << freed_objects << "/" << count
             << " objects with size " << PrettySize(freed_bytes);
  heap_->RecordFree(freed_objects + freed_large_objects, freed_bytes + freed_large_object_bytes);
  freed_objects_.fetch_add(freed_objects);
  freed_large_objects_.fetch_add(freed_large_objects);
  freed_bytes_.fetch_add(freed_bytes);
  freed_large_object_bytes_.fetch_add(freed_large_object_bytes);
  timings_.EndSplit();

  timings_.StartSplit("ResetStack");
  allocations->Reset();
  timings_.EndSplit();
}

void MarkSweep::Sweep(bool swap_bitmaps) {
  DCHECK(mark_stack_->IsEmpty());
  base::TimingLogger::ScopedSplit("Sweep", &timings_);

  const bool partial = (GetGcType() == kGcTypePartial);
  SweepCallbackContext scc;
  scc.mark_sweep = this;
  scc.self = Thread::Current();
  for (const auto& space : GetHeap()->GetContinuousSpaces()) {
    // We always sweep always collect spaces.
    bool sweep_space = (space->GetGcRetentionPolicy() == space::kGcRetentionPolicyAlwaysCollect);
    if (!partial && !sweep_space) {
      // We sweep full collect spaces when the GC isn't a partial GC (ie its full).
      sweep_space = (space->GetGcRetentionPolicy() == space::kGcRetentionPolicyFullCollect);
    }
    if (sweep_space) {
      uintptr_t begin = reinterpret_cast<uintptr_t>(space->Begin());
      uintptr_t end = reinterpret_cast<uintptr_t>(space->End());
      scc.space = space->AsDlMallocSpace();
      accounting::SpaceBitmap* live_bitmap = space->GetLiveBitmap();
      accounting::SpaceBitmap* mark_bitmap = space->GetMarkBitmap();
      if (swap_bitmaps) {
        std::swap(live_bitmap, mark_bitmap);
      }
      if (!space->IsZygoteSpace()) {
        base::TimingLogger::ScopedSplit split("SweepAllocSpace", &timings_);
        // Bitmaps are pre-swapped for optimization which enables sweeping with the heap unlocked.
        accounting::SpaceBitmap::SweepWalk(*live_bitmap, *mark_bitmap, begin, end,
                                           &SweepCallback, reinterpret_cast<void*>(&scc));
      } else {
        base::TimingLogger::ScopedSplit split("SweepZygote", &timings_);
        // Zygote sweep takes care of dirtying cards and clearing live bits, does not free actual
        // memory.
        accounting::SpaceBitmap::SweepWalk(*live_bitmap, *mark_bitmap, begin, end,
                                           &ZygoteSweepCallback, reinterpret_cast<void*>(&scc));
      }
    }
  }

  SweepLargeObjects(swap_bitmaps);
}

void MarkSweep::SweepLargeObjects(bool swap_bitmaps) {
  base::TimingLogger::ScopedSplit("SweepLargeObjects", &timings_);
  // Sweep large objects
  space::LargeObjectSpace* large_object_space = GetHeap()->GetLargeObjectsSpace();
  accounting::SpaceSetMap* large_live_objects = large_object_space->GetLiveObjects();
  accounting::SpaceSetMap* large_mark_objects = large_object_space->GetMarkObjects();
  if (swap_bitmaps) {
    std::swap(large_live_objects, large_mark_objects);
  }
  // O(n*log(n)) but hopefully there are not too many large objects.
  size_t freed_objects = 0;
  size_t freed_bytes = 0;
  Thread* self = Thread::Current();
  for (const Object* obj : large_live_objects->GetObjects()) {
    if (!large_mark_objects->Test(obj)) {
      freed_bytes += large_object_space->Free(self, const_cast<Object*>(obj));
      ++freed_objects;
    }
  }
  freed_large_objects_.fetch_add(freed_objects);
  freed_large_object_bytes_.fetch_add(freed_bytes);
  GetHeap()->RecordFree(freed_objects, freed_bytes);
}

void MarkSweep::CheckReference(const Object* obj, const Object* ref, MemberOffset offset, bool is_static) {
  for (const auto& space : GetHeap()->GetContinuousSpaces()) {
    if (space->IsDlMallocSpace() && space->Contains(ref)) {
      DCHECK(IsMarked(obj));

      bool is_marked = IsMarked(ref);
      if (!is_marked) {
        LOG(INFO) << *space;
        LOG(WARNING) << (is_static ? "Static ref'" : "Instance ref'") << PrettyTypeOf(ref)
                     << "' (" << reinterpret_cast<const void*>(ref) << ") in '" << PrettyTypeOf(obj)
                     << "' (" << reinterpret_cast<const void*>(obj) << ") at offset "
                     << reinterpret_cast<void*>(offset.Int32Value()) << " wasn't marked";

        const Class* klass = is_static ? obj->AsClass() : obj->GetClass();
        DCHECK(klass != NULL);
        const ObjectArray<ArtField>* fields = is_static ? klass->GetSFields() : klass->GetIFields();
        DCHECK(fields != NULL);
        bool found = false;
        for (int32_t i = 0; i < fields->GetLength(); ++i) {
          const ArtField* cur = fields->Get(i);
          if (cur->GetOffset().Int32Value() == offset.Int32Value()) {
            LOG(WARNING) << "Field referencing the alloc space was " << PrettyField(cur);
            found = true;
            break;
          }
        }
        if (!found) {
          LOG(WARNING) << "Could not find field in object alloc space with offset " << offset.Int32Value();
        }

        bool obj_marked = heap_->GetCardTable()->IsDirty(obj);
        if (!obj_marked) {
          LOG(WARNING) << "Object '" << PrettyTypeOf(obj) << "' "
                       << "(" << reinterpret_cast<const void*>(obj) << ") contains references to "
                       << "the alloc space, but wasn't card marked";
        }
      }
    }
    break;
  }
}

// Process the "referent" field in a java.lang.ref.Reference.  If the
// referent has not yet been marked, put it on the appropriate list in
// the heap for later processing.
void MarkSweep::DelayReferenceReferent(mirror::Class* klass, Object* obj) {
  DCHECK(klass != nullptr);
  DCHECK(klass->IsReferenceClass());
  DCHECK(obj != NULL);
  Object* referent = heap_->GetReferenceReferent(obj);
  if (referent != NULL && !IsMarked(referent)) {
    if (kCountJavaLangRefs) {
      ++reference_count_;
    }
    Thread* self = Thread::Current();
    // TODO: Remove these locks, and use atomic stacks for storing references?
    // We need to check that the references haven't already been enqueued since we can end up
    // scanning the same reference multiple times due to dirty cards.
    if (klass->IsSoftReferenceClass()) {
      MutexLock mu(self, *heap_->GetSoftRefQueueLock());
      if (!heap_->IsEnqueued(obj)) {
        heap_->EnqueuePendingReference(obj, &soft_reference_list_);
      }
    } else if (klass->IsWeakReferenceClass()) {
      MutexLock mu(self, *heap_->GetWeakRefQueueLock());
      if (!heap_->IsEnqueued(obj)) {
        heap_->EnqueuePendingReference(obj, &weak_reference_list_);
      }
    } else if (klass->IsFinalizerReferenceClass()) {
      MutexLock mu(self, *heap_->GetFinalizerRefQueueLock());
      if (!heap_->IsEnqueued(obj)) {
        heap_->EnqueuePendingReference(obj, &finalizer_reference_list_);
      }
    } else if (klass->IsPhantomReferenceClass()) {
      MutexLock mu(self, *heap_->GetPhantomRefQueueLock());
      if (!heap_->IsEnqueued(obj)) {
        heap_->EnqueuePendingReference(obj, &phantom_reference_list_);
      }
    } else {
      LOG(FATAL) << "Invalid reference type " << PrettyClass(klass)
                 << " " << std::hex << klass->GetAccessFlags();
    }
  }
}

void MarkSweep::ScanRoot(const Object* obj) {
  ScanObject(obj);
}

class MarkObjectVisitor {
 public:
  explicit MarkObjectVisitor(MarkSweep* const mark_sweep) ALWAYS_INLINE : mark_sweep_(mark_sweep) {}

  // TODO: Fixme when anotatalysis works with visitors.
  void operator()(const Object* /* obj */, const Object* ref, const MemberOffset& /* offset */,
                  bool /* is_static */) const ALWAYS_INLINE
      NO_THREAD_SAFETY_ANALYSIS {
    if (kCheckLocks) {
      Locks::mutator_lock_->AssertSharedHeld(Thread::Current());
      Locks::heap_bitmap_lock_->AssertExclusiveHeld(Thread::Current());
    }
    mark_sweep_->MarkObject(ref);
  }

 private:
  MarkSweep* const mark_sweep_;
};

// Scans an object reference.  Determines the type of the reference
// and dispatches to a specialized scanning routine.
void MarkSweep::ScanObject(const Object* obj) {
  MarkObjectVisitor visitor(this);
  ScanObjectVisit(obj, visitor);
}

void MarkSweep::ProcessMarkStackParallel(size_t thread_count) {
  Thread* self = Thread::Current();
  ThreadPool* thread_pool = GetHeap()->GetThreadPool();
  const size_t chunk_size = std::min(mark_stack_->Size() / thread_count + 1,
                                     static_cast<size_t>(MarkStackTask<false>::kMaxSize));
  CHECK_GT(chunk_size, 0U);
  // Split the current mark stack up into work tasks.
  for (mirror::Object **it = mark_stack_->Begin(), **end = mark_stack_->End(); it < end; ) {
    const size_t delta = std::min(static_cast<size_t>(end - it), chunk_size);
    thread_pool->AddTask(self, new MarkStackTask<false>(thread_pool, this, delta,
                                                        const_cast<const mirror::Object**>(it)));
    it += delta;
  }
  thread_pool->SetMaxActiveWorkers(thread_count - 1);
  thread_pool->StartWorkers(self);
  thread_pool->Wait(self, true, true);
  thread_pool->StopWorkers(self);
  mark_stack_->Reset();
  CHECK_EQ(work_chunks_created_, work_chunks_deleted_) << " some of the work chunks were leaked";
}

// Scan anything that's on the mark stack.
void MarkSweep::ProcessMarkStack(bool paused) {
  timings_.StartSplit("ProcessMarkStack");
  size_t thread_count = GetThreadCount(paused);
  if (kParallelProcessMarkStack && thread_count > 1 &&
      mark_stack_->Size() >= kMinimumParallelMarkStackSize) {
    ProcessMarkStackParallel(thread_count);
  } else {
    // TODO: Tune this.
    static const size_t kFifoSize = 4;
    BoundedFifoPowerOfTwo<const Object*, kFifoSize> prefetch_fifo;
    for (;;) {
      const Object* obj = NULL;
      if (kUseMarkStackPrefetch) {
        while (!mark_stack_->IsEmpty() && prefetch_fifo.size() < kFifoSize) {
          const Object* obj = mark_stack_->PopBack();
          DCHECK(obj != NULL);
          __builtin_prefetch(obj);
          prefetch_fifo.push_back(obj);
        }
        if (prefetch_fifo.empty()) {
          break;
        }
        obj = prefetch_fifo.front();
        prefetch_fifo.pop_front();
      } else {
        if (mark_stack_->IsEmpty()) {
          break;
        }
        obj = mark_stack_->PopBack();
      }
      DCHECK(obj != NULL);
      ScanObject(obj);
    }
  }
  timings_.EndSplit();
}

// Walks the reference list marking any references subject to the
// reference clearing policy.  References with a black referent are
// removed from the list.  References with white referents biased
// toward saving are blackened and also removed from the list.
void MarkSweep::PreserveSomeSoftReferences(Object** list) {
  DCHECK(list != NULL);
  Object* clear = NULL;
  size_t counter = 0;

  DCHECK(mark_stack_->IsEmpty());

  timings_.StartSplit("PreserveSomeSoftReferences");
  while (*list != NULL) {
    Object* ref = heap_->DequeuePendingReference(list);
    Object* referent = heap_->GetReferenceReferent(ref);
    if (referent == NULL) {
      // Referent was cleared by the user during marking.
      continue;
    }
    bool is_marked = IsMarked(referent);
    if (!is_marked && ((++counter) & 1)) {
      // Referent is white and biased toward saving, mark it.
      MarkObject(referent);
      is_marked = true;
    }
    if (!is_marked) {
      // Referent is white, queue it for clearing.
      heap_->EnqueuePendingReference(ref, &clear);
    }
  }
  *list = clear;
  timings_.EndSplit();

  // Restart the mark with the newly black references added to the root set.
  ProcessMarkStack(true);
}

inline bool MarkSweep::IsMarked(const Object* object) const
    SHARED_LOCKS_REQUIRED(Locks::heap_bitmap_lock_) {
  if (IsImmune(object)) {
    return true;
  }
  DCHECK(current_mark_bitmap_ != NULL);
  if (current_mark_bitmap_->HasAddress(object)) {
    return current_mark_bitmap_->Test(object);
  }
  return heap_->GetMarkBitmap()->Test(object);
}

// Unlink the reference list clearing references objects with white
// referents.  Cleared references registered to a reference queue are
// scheduled for appending by the heap worker thread.
void MarkSweep::ClearWhiteReferences(Object** list) {
  DCHECK(list != NULL);
  while (*list != NULL) {
    Object* ref = heap_->DequeuePendingReference(list);
    Object* referent = heap_->GetReferenceReferent(ref);
    if (referent != NULL && !IsMarked(referent)) {
      // Referent is white, clear it.
      heap_->ClearReferenceReferent(ref);
      if (heap_->IsEnqueuable(ref)) {
        heap_->EnqueueReference(ref, &cleared_reference_list_);
      }
    }
  }
  DCHECK(*list == NULL);
}

// Enqueues finalizer references with white referents.  White
// referents are blackened, moved to the zombie field, and the
// referent field is cleared.
void MarkSweep::EnqueueFinalizerReferences(Object** list) {
  DCHECK(list != NULL);
  timings_.StartSplit("EnqueueFinalizerReferences");
  MemberOffset zombie_offset = heap_->GetFinalizerReferenceZombieOffset();
  bool has_enqueued = false;
  while (*list != NULL) {
    Object* ref = heap_->DequeuePendingReference(list);
    Object* referent = heap_->GetReferenceReferent(ref);
    if (referent != NULL && !IsMarked(referent)) {
      MarkObject(referent);
      // If the referent is non-null the reference must queuable.
      DCHECK(heap_->IsEnqueuable(ref));
      ref->SetFieldObject(zombie_offset, referent, false);
      heap_->ClearReferenceReferent(ref);
      heap_->EnqueueReference(ref, &cleared_reference_list_);
      has_enqueued = true;
    }
  }
  timings_.EndSplit();
  if (has_enqueued) {
    ProcessMarkStack(true);
  }
  DCHECK(*list == NULL);
}

// Process reference class instances and schedule finalizations.
void MarkSweep::ProcessReferences(Object** soft_references, bool clear_soft,
                                  Object** weak_references,
                                  Object** finalizer_references,
                                  Object** phantom_references) {
  DCHECK(soft_references != NULL);
  DCHECK(weak_references != NULL);
  DCHECK(finalizer_references != NULL);
  DCHECK(phantom_references != NULL);

  // Unless we are in the zygote or required to clear soft references
  // with white references, preserve some white referents.
  if (!clear_soft && !Runtime::Current()->IsZygote()) {
    PreserveSomeSoftReferences(soft_references);
  }

  timings_.StartSplit("ProcessReferences");
  // Clear all remaining soft and weak references with white
  // referents.
  ClearWhiteReferences(soft_references);
  ClearWhiteReferences(weak_references);
  timings_.EndSplit();

  // Preserve all white objects with finalize methods and schedule
  // them for finalization.
  EnqueueFinalizerReferences(finalizer_references);

  timings_.StartSplit("ProcessReferences");
  // Clear all f-reachable soft and weak references with white
  // referents.
  ClearWhiteReferences(soft_references);
  ClearWhiteReferences(weak_references);

  // Clear all phantom references with white referents.
  ClearWhiteReferences(phantom_references);

  // At this point all reference lists should be empty.
  DCHECK(*soft_references == NULL);
  DCHECK(*weak_references == NULL);
  DCHECK(*finalizer_references == NULL);
  DCHECK(*phantom_references == NULL);
  timings_.EndSplit();
}

void MarkSweep::UnBindBitmaps() {
  base::TimingLogger::ScopedSplit split("UnBindBitmaps", &timings_);
  for (const auto& space : GetHeap()->GetContinuousSpaces()) {
    if (space->IsDlMallocSpace()) {
      space::DlMallocSpace* alloc_space = space->AsDlMallocSpace();
      if (alloc_space->temp_bitmap_.get() != NULL) {
        // At this point, the temp_bitmap holds our old mark bitmap.
        accounting::SpaceBitmap* new_bitmap = alloc_space->temp_bitmap_.release();
        GetHeap()->GetMarkBitmap()->ReplaceBitmap(alloc_space->mark_bitmap_.get(), new_bitmap);
        CHECK_EQ(alloc_space->mark_bitmap_.release(), alloc_space->live_bitmap_.get());
        alloc_space->mark_bitmap_.reset(new_bitmap);
        DCHECK(alloc_space->temp_bitmap_.get() == NULL);
      }
    }
  }
}

void MarkSweep::FinishPhase() {
  base::TimingLogger::ScopedSplit split("FinishPhase", &timings_);
  // Can't enqueue references if we hold the mutator lock.
  Object* cleared_references = GetClearedReferences();
  Heap* heap = GetHeap();
  timings_.NewSplit("EnqueueClearedReferences");
  heap->EnqueueClearedReferences(&cleared_references);

  timings_.NewSplit("PostGcVerification");
  heap->PostGcVerification(this);

  timings_.NewSplit("GrowForUtilization");
  heap->GrowForUtilization(GetGcType(), GetDurationNs());

  timings_.NewSplit("RequestHeapTrim");
  heap->RequestHeapTrim();

  // Update the cumulative statistics
  total_time_ns_ += GetDurationNs();
  total_paused_time_ns_ += std::accumulate(GetPauseTimes().begin(), GetPauseTimes().end(), 0,
                                           std::plus<uint64_t>());
  total_freed_objects_ += GetFreedObjects() + GetFreedLargeObjects();
  total_freed_bytes_ += GetFreedBytes() + GetFreedLargeObjectBytes();

  // Ensure that the mark stack is empty.
  CHECK(mark_stack_->IsEmpty());

  if (kCountScannedTypes) {
    VLOG(gc) << "MarkSweep scanned classes=" << class_count_ << " arrays=" << array_count_
             << " other=" << other_count_;
  }

  if (kCountTasks) {
    VLOG(gc) << "Total number of work chunks allocated: " << work_chunks_created_;
  }

  if (kMeasureOverhead) {
    VLOG(gc) << "Overhead time " << PrettyDuration(overhead_time_);
  }

  if (kProfileLargeObjects) {
    VLOG(gc) << "Large objects tested " << large_object_test_ << " marked " << large_object_mark_;
  }

  if (kCountClassesMarked) {
    VLOG(gc) << "Classes marked " << classes_marked_;
  }

  if (kCountJavaLangRefs) {
    VLOG(gc) << "References scanned " << reference_count_;
  }

  // Update the cumulative loggers.
  cumulative_timings_.Start();
  cumulative_timings_.AddLogger(timings_);
  cumulative_timings_.End();

  // Clear all of the spaces' mark bitmaps.
  for (const auto& space : GetHeap()->GetContinuousSpaces()) {
    if (space->GetGcRetentionPolicy() != space::kGcRetentionPolicyNeverCollect) {
      space->GetMarkBitmap()->Clear();
    }
  }
  mark_stack_->Reset();

  // Reset the marked large objects.
  space::LargeObjectSpace* large_objects = GetHeap()->GetLargeObjectsSpace();
  large_objects->GetMarkObjects()->Clear();
}

}  // namespace collector
}  // namespace gc
}  // namespace art<|MERGE_RESOLUTION|>--- conflicted
+++ resolved
@@ -950,17 +950,11 @@
   ProcessMarkStack(false);
 }
 
-<<<<<<< HEAD
 mirror::Object* MarkSweep::SystemWeakIsMarkedCallback(Object* object, void* arg) {
-  if (reinterpret_cast<MarkSweep*>(arg)->IsMarked(object) ||
-      !reinterpret_cast<MarkSweep*>(arg)->GetHeap()->GetLiveBitmap()->Test(object)) {
+  if (reinterpret_cast<MarkSweep*>(arg)->IsMarked(object)) {
     return object;
   }
   return nullptr;
-=======
-bool MarkSweep::IsMarkedCallback(const Object* object, void* arg) {
-  return reinterpret_cast<MarkSweep*>(arg)->IsMarked(object);
->>>>>>> f466553d
 }
 
 void MarkSweep::RecursiveMarkDirtyObjects(bool paused, byte minimum_age) {
