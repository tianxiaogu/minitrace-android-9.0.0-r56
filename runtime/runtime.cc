/*
 * Copyright (C) 2011 The Android Open Source Project
 *
 * Licensed under the Apache License, Version 2.0 (the "License");
 * you may not use this file except in compliance with the License.
 * You may obtain a copy of the License at
 *
 *      http://www.apache.org/licenses/LICENSE-2.0
 *
 * Unless required by applicable law or agreed to in writing, software
 * distributed under the License is distributed on an "AS IS" BASIS,
 * WITHOUT WARRANTIES OR CONDITIONS OF ANY KIND, either express or implied.
 * See the License for the specific language governing permissions and
 * limitations under the License.
 */

#include "runtime.h"

// sys/mount.h has to come before linux/fs.h due to redefinition of MS_RDONLY, MS_BIND, etc
#include <sys/mount.h>
#ifdef __linux__
#include <linux/fs.h>
#endif

#include <signal.h>
#include <sys/syscall.h>
#include <valgrind.h>

#include <cstdio>
#include <cstdlib>
#include <limits>
#include <memory>
#include <vector>
#include <fcntl.h>

#include "arch/arm/quick_method_frame_info_arm.h"
#include "arch/arm/registers_arm.h"
#include "arch/arm64/quick_method_frame_info_arm64.h"
#include "arch/arm64/registers_arm64.h"
#include "arch/mips/quick_method_frame_info_mips.h"
#include "arch/mips/registers_mips.h"
#include "arch/x86/quick_method_frame_info_x86.h"
#include "arch/x86/registers_x86.h"
#include "arch/x86_64/quick_method_frame_info_x86_64.h"
#include "arch/x86_64/registers_x86_64.h"
#include "atomic.h"
#include "class_linker.h"
#include "debugger.h"
#include "fault_handler.h"
#include "gc/accounting/card_table-inl.h"
#include "gc/heap.h"
#include "gc/space/image_space.h"
#include "gc/space/space.h"
#include "image.h"
#include "instrumentation.h"
#include "intern_table.h"
#include "jni_internal.h"
#include "mirror/art_field-inl.h"
#include "mirror/art_method-inl.h"
#include "mirror/array.h"
#include "mirror/class-inl.h"
#include "mirror/class_loader.h"
#include "mirror/stack_trace_element.h"
#include "mirror/throwable.h"
#include "monitor.h"
#include "native_bridge_art_interface.h"
#include "parsed_options.h"
#include "oat_file.h"
#include "quick/quick_method_frame_info.h"
#include "reflection.h"
#include "ScopedLocalRef.h"
#include "scoped_thread_state_change.h"
#include "signal_catcher.h"
#include "signal_set.h"
#include "handle_scope-inl.h"
#include "thread.h"
#include "thread_list.h"
#include "trace.h"
#include "transaction.h"
#include "profiler.h"
#include "verifier/method_verifier.h"
#include "well_known_classes.h"

#include "JniConstants.h"  // Last to avoid LOG redefinition in ics-mr1-plus-art.

#ifdef HAVE_ANDROID_OS
#include "cutils/properties.h"
#endif

namespace art {

static constexpr bool kEnableJavaStackTraceHandler = true;
const char* Runtime::kDefaultInstructionSetFeatures =
    STRINGIFY(ART_DEFAULT_INSTRUCTION_SET_FEATURES);
Runtime* Runtime::instance_ = NULL;

Runtime::Runtime()
    : instruction_set_(kNone),
      compiler_callbacks_(nullptr),
      is_zygote_(false),
      must_relocate_(false),
      is_concurrent_gc_enabled_(true),
      is_explicit_gc_disabled_(false),
      dex2oat_enabled_(true),
      default_stack_size_(0),
      heap_(nullptr),
      max_spins_before_thin_lock_inflation_(Monitor::kDefaultMaxSpinsBeforeThinLockInflation),
      monitor_list_(nullptr),
      monitor_pool_(nullptr),
      thread_list_(nullptr),
      intern_table_(nullptr),
      class_linker_(nullptr),
      signal_catcher_(nullptr),
      java_vm_(nullptr),
      fault_message_lock_("Fault message lock"),
      fault_message_(""),
      method_verifier_lock_("Method verifiers lock"),
      threads_being_born_(0),
      shutdown_cond_(new ConditionVariable("Runtime shutdown", *Locks::runtime_shutdown_lock_)),
      shutting_down_(false),
      shutting_down_started_(false),
      started_(false),
      finished_starting_(false),
      vfprintf_(nullptr),
      exit_(nullptr),
      abort_(nullptr),
      stats_enabled_(false),
      running_on_valgrind_(RUNNING_ON_VALGRIND > 0),
      profiler_started_(false),
      method_trace_(false),
      method_trace_file_size_(0),
      instrumentation_(),
      use_compile_time_class_path_(false),
      main_thread_group_(nullptr),
      system_thread_group_(nullptr),
      system_class_loader_(nullptr),
      dump_gc_performance_on_shutdown_(false),
      preinitialization_transaction_(nullptr),
      null_pointer_handler_(nullptr),
      suspend_handler_(nullptr),
      stack_overflow_handler_(nullptr),
      verify_(false),
      target_sdk_version_(0),
      implicit_null_checks_(false),
      implicit_so_checks_(false),
      implicit_suspend_checks_(false),
      native_bridge_art_callbacks_({GetMethodShorty, GetNativeMethodCount, GetNativeMethods}) {
}

Runtime::~Runtime() {
  if (dump_gc_performance_on_shutdown_) {
    // This can't be called from the Heap destructor below because it
    // could call RosAlloc::InspectAll() which needs the thread_list
    // to be still alive.
    heap_->DumpGcPerformanceInfo(LOG(INFO));
  }

  Thread* self = Thread::Current();
  {
    MutexLock mu(self, *Locks::runtime_shutdown_lock_);
    shutting_down_started_ = true;
    while (threads_being_born_ > 0) {
      shutdown_cond_->Wait(self);
    }
    shutting_down_ = true;
  }
  // Shut down background profiler before the runtime exits.
  if (profiler_started_) {
    BackgroundMethodSamplingProfiler::Shutdown();
  }

  Trace::Shutdown();

  // Make sure to let the GC complete if it is running.
  heap_->WaitForGcToComplete(gc::kGcCauseBackground, self);
  heap_->DeleteThreadPool();

  // Make sure our internal threads are dead before we start tearing down things they're using.
  Dbg::StopJdwp();
  delete signal_catcher_;

  // Make sure all other non-daemon threads have terminated, and all daemon threads are suspended.
  delete thread_list_;
  delete monitor_list_;
  delete monitor_pool_;
  delete class_linker_;
  delete heap_;
  delete intern_table_;
  delete java_vm_;
  Thread::Shutdown();
  QuasiAtomic::Shutdown();
  verifier::MethodVerifier::Shutdown();
  // TODO: acquire a static mutex on Runtime to avoid racing.
  CHECK(instance_ == nullptr || instance_ == this);
  instance_ = nullptr;

  delete null_pointer_handler_;
  delete suspend_handler_;
  delete stack_overflow_handler_;
}

struct AbortState {
  void Dump(std::ostream& os) NO_THREAD_SAFETY_ANALYSIS {
    if (gAborting > 1) {
      os << "Runtime aborting --- recursively, so no thread-specific detail!\n";
      return;
    }
    gAborting++;
    os << "Runtime aborting...\n";
    if (Runtime::Current() == NULL) {
      os << "(Runtime does not yet exist!)\n";
      return;
    }
    Thread* self = Thread::Current();
    if (self == nullptr) {
      os << "(Aborting thread was not attached to runtime!)\n";
      DumpKernelStack(os, GetTid(), "  kernel: ", false);
      DumpNativeStack(os, GetTid(), "  native: ", nullptr);
    } else {
      os << "Aborting thread:\n";
      if (Locks::mutator_lock_->IsExclusiveHeld(self) || Locks::mutator_lock_->IsSharedHeld(self)) {
        DumpThread(os, self);
      } else {
        if (Locks::mutator_lock_->SharedTryLock(self)) {
          DumpThread(os, self);
          Locks::mutator_lock_->SharedUnlock(self);
        }
      }
    }
    DumpAllThreads(os, self);
  }

  void DumpThread(std::ostream& os, Thread* self) SHARED_LOCKS_REQUIRED(Locks::mutator_lock_) {
    self->Dump(os);
    if (self->IsExceptionPending()) {
      ThrowLocation throw_location;
      mirror::Throwable* exception = self->GetException(&throw_location);
      os << "Pending exception " << PrettyTypeOf(exception)
          << " thrown by '" << throw_location.Dump() << "'\n"
          << exception->Dump();
    }
  }

  void DumpAllThreads(std::ostream& os, Thread* self) NO_THREAD_SAFETY_ANALYSIS {
    Runtime* runtime = Runtime::Current();
    if (runtime != nullptr) {
      ThreadList* thread_list = runtime->GetThreadList();
      if (thread_list != nullptr) {
        bool tll_already_held = Locks::thread_list_lock_->IsExclusiveHeld(self);
        bool ml_already_held = Locks::mutator_lock_->IsSharedHeld(self);
        if (!tll_already_held || !ml_already_held) {
          os << "Dumping all threads without appropriate locks held:"
              << (!tll_already_held ? " thread list lock" : "")
              << (!ml_already_held ? " mutator lock" : "")
              << "\n";
        }
        os << "All threads:\n";
        thread_list->DumpLocked(os);
      }
    }
  }
};

void Runtime::Abort() {
  gAborting++;  // set before taking any locks

  // Ensure that we don't have multiple threads trying to abort at once,
  // which would result in significantly worse diagnostics.
  MutexLock mu(Thread::Current(), *Locks::abort_lock_);

  // Get any pending output out of the way.
  fflush(NULL);

  // Many people have difficulty distinguish aborts from crashes,
  // so be explicit.
  AbortState state;
  LOG(INTERNAL_FATAL) << Dumpable<AbortState>(state);

  // Call the abort hook if we have one.
  if (Runtime::Current() != NULL && Runtime::Current()->abort_ != NULL) {
    LOG(INTERNAL_FATAL) << "Calling abort hook...";
    Runtime::Current()->abort_();
    // notreached
    LOG(INTERNAL_FATAL) << "Unexpectedly returned from abort hook!";
  }

#if defined(__GLIBC__)
  // TODO: we ought to be able to use pthread_kill(3) here (or abort(3),
  // which POSIX defines in terms of raise(3), which POSIX defines in terms
  // of pthread_kill(3)). On Linux, though, libcorkscrew can't unwind through
  // libpthread, which means the stacks we dump would be useless. Calling
  // tgkill(2) directly avoids that.
  syscall(__NR_tgkill, getpid(), GetTid(), SIGABRT);
  // TODO: LLVM installs it's own SIGABRT handler so exit to be safe... Can we disable that in LLVM?
  // If not, we could use sigaction(3) before calling tgkill(2) and lose this call to exit(3).
  exit(1);
#else
  abort();
#endif
  // notreached
}

void Runtime::PreZygoteFork() {
  heap_->PreZygoteFork();
}

void Runtime::CallExitHook(jint status) {
  if (exit_ != NULL) {
    ScopedThreadStateChange tsc(Thread::Current(), kNative);
    exit_(status);
    LOG(WARNING) << "Exit hook returned instead of exiting!";
  }
}

void Runtime::SweepSystemWeaks(IsMarkedCallback* visitor, void* arg) {
  GetInternTable()->SweepInternTableWeaks(visitor, arg);
  GetMonitorList()->SweepMonitorList(visitor, arg);
  GetJavaVM()->SweepJniWeakGlobals(visitor, arg);
}

bool Runtime::Create(const RuntimeOptions& options, bool ignore_unrecognized) {
  // TODO: acquire a static mutex on Runtime to avoid racing.
  if (Runtime::instance_ != NULL) {
    return false;
  }
  InitLogging(NULL);  // Calls Locks::Init() as a side effect.
  instance_ = new Runtime;
  if (!instance_->Init(options, ignore_unrecognized)) {
    delete instance_;
    instance_ = NULL;
    return false;
  }
  return true;
}

jobject CreateSystemClassLoader() {
  if (Runtime::Current()->UseCompileTimeClassPath()) {
    return NULL;
  }

  ScopedObjectAccess soa(Thread::Current());
  ClassLinker* cl = Runtime::Current()->GetClassLinker();

  StackHandleScope<2> hs(soa.Self());
  Handle<mirror::Class> class_loader_class(
      hs.NewHandle(soa.Decode<mirror::Class*>(WellKnownClasses::java_lang_ClassLoader)));
  CHECK(cl->EnsureInitialized(class_loader_class, true, true));

  mirror::ArtMethod* getSystemClassLoader =
      class_loader_class->FindDirectMethod("getSystemClassLoader", "()Ljava/lang/ClassLoader;");
  CHECK(getSystemClassLoader != NULL);

  JValue result = InvokeWithJValues(soa, nullptr, soa.EncodeMethod(getSystemClassLoader), nullptr);
  JNIEnv* env = soa.Self()->GetJniEnv();
  ScopedLocalRef<jobject> system_class_loader(env,
                                              soa.AddLocalReference<jobject>(result.GetL()));
  CHECK(system_class_loader.get() != nullptr);

  soa.Self()->SetClassLoaderOverride(system_class_loader.get());

  Handle<mirror::Class> thread_class(
      hs.NewHandle(soa.Decode<mirror::Class*>(WellKnownClasses::java_lang_Thread)));
  CHECK(cl->EnsureInitialized(thread_class, true, true));

  mirror::ArtField* contextClassLoader =
      thread_class->FindDeclaredInstanceField("contextClassLoader", "Ljava/lang/ClassLoader;");
  CHECK(contextClassLoader != NULL);

  // We can't run in a transaction yet.
  contextClassLoader->SetObject<false>(soa.Self()->GetPeer(),
                                       soa.Decode<mirror::ClassLoader*>(system_class_loader.get()));

  return env->NewGlobalRef(system_class_loader.get());
}

std::string Runtime::GetPatchoatExecutable() const {
  if (!patchoat_executable_.empty()) {
    return patchoat_executable_;
  }
  std::string patchoat_executable_(GetAndroidRoot());
  patchoat_executable_ += (kIsDebugBuild ? "/bin/patchoatd" : "/bin/patchoat");
  return patchoat_executable_;
}

std::string Runtime::GetCompilerExecutable() const {
  if (!compiler_executable_.empty()) {
    return compiler_executable_;
  }
  std::string compiler_executable(GetAndroidRoot());
  compiler_executable += (kIsDebugBuild ? "/bin/dex2oatd" : "/bin/dex2oat");
  return compiler_executable;
}

bool Runtime::Start() {
  VLOG(startup) << "Runtime::Start entering";

  // Restore main thread state to kNative as expected by native code.
  Thread* self = Thread::Current();
  self->TransitionFromRunnableToSuspended(kNative);

  started_ = true;

  // InitNativeMethods needs to be after started_ so that the classes
  // it touches will have methods linked to the oat file if necessary.
  InitNativeMethods();

  // Initialize well known thread group values that may be accessed threads while attaching.
  InitThreadGroups(self);

  Thread::FinishStartup();

  if (is_zygote_) {
    if (!InitZygote()) {
      return false;
    }
  } else {
    DidForkFromZygote();
  }

  StartDaemonThreads();

  system_class_loader_ = CreateSystemClassLoader();

  {
    ScopedObjectAccess soa(self);
    self->GetJniEnv()->locals.AssertEmpty();
  }

  VLOG(startup) << "Runtime::Start exiting";
  finished_starting_ = true;

  if (profiler_options_.IsEnabled() && !profile_output_filename_.empty()) {
    // User has asked for a profile using -Xenable-profiler.
    // Create the profile file if it doesn't exist.
    int fd = open(profile_output_filename_.c_str(), O_RDWR|O_CREAT|O_EXCL, 0660);
    if (fd >= 0) {
      close(fd);
    } else if (errno != EEXIST) {
      LOG(INFO) << "Failed to access the profile file. Profiler disabled.";
      return true;
    }
    StartProfiler(profile_output_filename_.c_str());
  }

  return true;
}

void Runtime::EndThreadBirth() EXCLUSIVE_LOCKS_REQUIRED(Locks::runtime_shutdown_lock_) {
  DCHECK_GT(threads_being_born_, 0U);
  threads_being_born_--;
  if (shutting_down_started_ && threads_being_born_ == 0) {
    shutdown_cond_->Broadcast(Thread::Current());
  }
}

// Do zygote-mode-only initialization.
bool Runtime::InitZygote() {
#ifdef __linux__
  // zygote goes into its own process group
  setpgid(0, 0);

  // See storage config details at http://source.android.com/tech/storage/
  // Create private mount namespace shared by all children
  if (unshare(CLONE_NEWNS) == -1) {
    PLOG(WARNING) << "Failed to unshare()";
    return false;
  }

  // Mark rootfs as being a slave so that changes from default
  // namespace only flow into our children.
  if (mount("rootfs", "/", NULL, (MS_SLAVE | MS_REC), NULL) == -1) {
    PLOG(WARNING) << "Failed to mount() rootfs as MS_SLAVE";
    return false;
  }

  // Create a staging tmpfs that is shared by our children; they will
  // bind mount storage into their respective private namespaces, which
  // are isolated from each other.
  const char* target_base = getenv("EMULATED_STORAGE_TARGET");
  if (target_base != NULL) {
    if (mount("tmpfs", target_base, "tmpfs", MS_NOSUID | MS_NODEV,
              "uid=0,gid=1028,mode=0751") == -1) {
      LOG(WARNING) << "Failed to mount tmpfs to " << target_base;
      return false;
    }
  }

  return true;
#else
  UNIMPLEMENTED(FATAL);
  return false;
#endif
}

void Runtime::DidForkFromZygote() {
  is_zygote_ = false;

  // Create the thread pool.
  heap_->CreateThreadPool();

  StartSignalCatcher();

  // Start the JDWP thread. If the command-line debugger flags specified "suspend=y",
  // this will pause the runtime, so we probably want this to come last.
  Dbg::StartJdwp();
}

void Runtime::StartSignalCatcher() {
  if (!is_zygote_) {
    signal_catcher_ = new SignalCatcher(stack_trace_file_);
  }
}

bool Runtime::IsShuttingDown(Thread* self) {
  MutexLock mu(self, *Locks::runtime_shutdown_lock_);
  return IsShuttingDownLocked();
}

void Runtime::StartDaemonThreads() {
  VLOG(startup) << "Runtime::StartDaemonThreads entering";

  Thread* self = Thread::Current();

  // Must be in the kNative state for calling native methods.
  CHECK_EQ(self->GetState(), kNative);

  JNIEnv* env = self->GetJniEnv();
  env->CallStaticVoidMethod(WellKnownClasses::java_lang_Daemons,
                            WellKnownClasses::java_lang_Daemons_start);
  if (env->ExceptionCheck()) {
    env->ExceptionDescribe();
    LOG(FATAL) << "Error starting java.lang.Daemons";
  }

  VLOG(startup) << "Runtime::StartDaemonThreads exiting";
}

bool Runtime::Init(const RuntimeOptions& raw_options, bool ignore_unrecognized) {
  CHECK_EQ(sysconf(_SC_PAGE_SIZE), kPageSize);

  std::unique_ptr<ParsedOptions> options(ParsedOptions::Create(raw_options, ignore_unrecognized));
  if (options.get() == NULL) {
    LOG(ERROR) << "Failed to parse options";
    return false;
  }
  VLOG(startup) << "Runtime::Init -verbose:startup enabled";

  QuasiAtomic::Startup();

  Monitor::Init(options->lock_profiling_threshold_, options->hook_is_sensitive_thread_);

  boot_class_path_string_ = options->boot_class_path_string_;
  class_path_string_ = options->class_path_string_;
  properties_ = options->properties_;

  compiler_callbacks_ = options->compiler_callbacks_;
  patchoat_executable_ = options->patchoat_executable_;
  must_relocate_ = options->must_relocate_;
  is_zygote_ = options->is_zygote_;
  is_explicit_gc_disabled_ = options->is_explicit_gc_disabled_;
  dex2oat_enabled_ = options->dex2oat_enabled_;

  vfprintf_ = options->hook_vfprintf_;
  exit_ = options->hook_exit_;
  abort_ = options->hook_abort_;

  default_stack_size_ = options->stack_size_;
  stack_trace_file_ = options->stack_trace_file_;

  compiler_executable_ = options->compiler_executable_;
  compiler_options_ = options->compiler_options_;
  image_compiler_options_ = options->image_compiler_options_;

  max_spins_before_thin_lock_inflation_ = options->max_spins_before_thin_lock_inflation_;

  monitor_list_ = new MonitorList;
  monitor_pool_ = MonitorPool::Create();
  thread_list_ = new ThreadList;
  intern_table_ = new InternTable;

  verify_ = options->verify_;

  if (options->interpreter_only_) {
    GetInstrumentation()->ForceInterpretOnly();
  }

  heap_ = new gc::Heap(options->heap_initial_size_,
                       options->heap_growth_limit_,
                       options->heap_min_free_,
                       options->heap_max_free_,
                       options->heap_target_utilization_,
                       options->foreground_heap_growth_multiplier_,
                       options->heap_maximum_size_,
                       options->image_,
                       options->image_isa_,
                       options->collector_type_,
                       options->background_collector_type_,
                       options->parallel_gc_threads_,
                       options->conc_gc_threads_,
                       options->low_memory_mode_,
                       options->long_pause_log_threshold_,
                       options->long_gc_log_threshold_,
                       options->ignore_max_footprint_,
                       options->use_tlab_,
                       options->verify_pre_gc_heap_,
                       options->verify_pre_sweeping_heap_,
                       options->verify_post_gc_heap_,
                       options->verify_pre_gc_rosalloc_,
                       options->verify_pre_sweeping_rosalloc_,
                       options->verify_post_gc_rosalloc_,
                       options->use_homogeneous_space_compaction_for_oom_,
                       options->min_interval_homogeneous_space_compaction_by_oom_);

  dump_gc_performance_on_shutdown_ = options->dump_gc_performance_on_shutdown_;

  BlockSignals();
  InitPlatformSignalHandlers();

  // Change the implicit checks flags based on runtime architecture.
  switch (kRuntimeISA) {
    case kArm:
    case kThumb2:
    case kX86:
    case kArm64:
    case kX86_64:
      implicit_null_checks_ = true;
      implicit_so_checks_ = true;
      break;
    default:
      // Keep the defaults.
      break;
  }

  if (implicit_null_checks_ || implicit_so_checks_ || implicit_suspend_checks_) {
    fault_manager.Init();

    // These need to be in a specific order.  The null point check handler must be
    // after the suspend check and stack overflow check handlers.
    if (implicit_suspend_checks_) {
      suspend_handler_ = new SuspensionHandler(&fault_manager);
    }

    if (implicit_so_checks_) {
      stack_overflow_handler_ = new StackOverflowHandler(&fault_manager);
    }

    if (implicit_null_checks_) {
      null_pointer_handler_ = new NullPointerHandler(&fault_manager);
    }

    if (kEnableJavaStackTraceHandler) {
      new JavaStackTraceHandler(&fault_manager);
    }
  }

  java_vm_ = new JavaVMExt(this, options.get());

  Thread::Startup();

  // ClassLinker needs an attached thread, but we can't fully attach a thread without creating
  // objects. We can't supply a thread group yet; it will be fixed later. Since we are the main
  // thread, we do not get a java peer.
  Thread* self = Thread::Attach("main", false, NULL, false);
  CHECK_EQ(self->GetThreadId(), ThreadList::kMainThreadId);
  CHECK(self != NULL);

  // Set us to runnable so tools using a runtime can allocate and GC by default
  self->TransitionFromSuspendedToRunnable();

  // Now we're attached, we can take the heap locks and validate the heap.
  GetHeap()->EnableObjectValidation();

  CHECK_GE(GetHeap()->GetContinuousSpaces().size(), 1U);
  class_linker_ = new ClassLinker(intern_table_);
  if (GetHeap()->HasImageSpace()) {
    class_linker_->InitFromImage();
    if (kIsDebugBuild) {
      GetHeap()->GetImageSpace()->VerifyImageAllocations();
    }
  } else {
    CHECK(options->boot_class_path_ != NULL);
    CHECK_NE(options->boot_class_path_->size(), 0U);
    class_linker_->InitFromCompiler(*options->boot_class_path_);
  }
  CHECK(class_linker_ != NULL);
  verifier::MethodVerifier::Init();

  method_trace_ = options->method_trace_;
  method_trace_file_ = options->method_trace_file_;
  method_trace_file_size_ = options->method_trace_file_size_;

  profile_output_filename_ = options->profile_output_filename_;
  profiler_options_ = options->profiler_options_;

  // TODO: move this to just be an Trace::Start argument
  Trace::SetDefaultClockSource(options->profile_clock_source_);

  if (options->method_trace_) {
    ScopedThreadStateChange tsc(self, kWaitingForMethodTracingStart);
    Trace::Start(options->method_trace_file_.c_str(), -1, options->method_trace_file_size_, 0,
                 false, false, 0);
  }

  // Pre-allocate an OutOfMemoryError for the double-OOME case.
  self->ThrowNewException(ThrowLocation(), "Ljava/lang/OutOfMemoryError;",
                          "OutOfMemoryError thrown while trying to throw OutOfMemoryError; "
                          "no stack available");
  pre_allocated_OutOfMemoryError_ = GcRoot<mirror::Throwable>(self->GetException(NULL));
  self->ClearException();

  // Look for a native bridge.
  native_bridge_library_path_ = options->native_bridge_library_path_;
  if (!native_bridge_library_path_.empty()) {
    android::SetupNativeBridge(native_bridge_library_path_.c_str(), &native_bridge_art_callbacks_);
    VLOG(startup) << "Runtime::Setup native bridge library: " << native_bridge_library_path_;
  }
<<<<<<< HEAD
=======

>>>>>>> d3db28a4
  VLOG(startup) << "Runtime::Init exiting";
  return true;
}

void Runtime::InitNativeMethods() {
  VLOG(startup) << "Runtime::InitNativeMethods entering";
  Thread* self = Thread::Current();
  JNIEnv* env = self->GetJniEnv();

  // Must be in the kNative state for calling native methods (JNI_OnLoad code).
  CHECK_EQ(self->GetState(), kNative);

  // First set up JniConstants, which is used by both the runtime's built-in native
  // methods and libcore.
  JniConstants::init(env);
  WellKnownClasses::Init(env);

  // Then set up the native methods provided by the runtime itself.
  RegisterRuntimeNativeMethods(env);

  // Then set up libcore, which is just a regular JNI library with a regular JNI_OnLoad.
  // Most JNI libraries can just use System.loadLibrary, but libcore can't because it's
  // the library that implements System.loadLibrary!
  {
    std::string mapped_name(StringPrintf(OS_SHARED_LIB_FORMAT_STR, "javacore"));
    std::string reason;
    if (!instance_->java_vm_->LoadNativeLibrary(env, mapped_name, nullptr, &reason)) {
      LOG(FATAL) << "LoadNativeLibrary failed for \"" << mapped_name << "\": " << reason;
    }
  }

  // Initialize well known classes that may invoke runtime native methods.
  WellKnownClasses::LateInit(env);

  VLOG(startup) << "Runtime::InitNativeMethods exiting";
}

void Runtime::InitThreadGroups(Thread* self) {
  JNIEnvExt* env = self->GetJniEnv();
  ScopedJniEnvLocalRefState env_state(env);
  main_thread_group_ =
      env->NewGlobalRef(env->GetStaticObjectField(
          WellKnownClasses::java_lang_ThreadGroup,
          WellKnownClasses::java_lang_ThreadGroup_mainThreadGroup));
  CHECK(main_thread_group_ != NULL || IsCompiler());
  system_thread_group_ =
      env->NewGlobalRef(env->GetStaticObjectField(
          WellKnownClasses::java_lang_ThreadGroup,
          WellKnownClasses::java_lang_ThreadGroup_systemThreadGroup));
  CHECK(system_thread_group_ != NULL || IsCompiler());
}

jobject Runtime::GetMainThreadGroup() const {
  CHECK(main_thread_group_ != NULL || IsCompiler());
  return main_thread_group_;
}

jobject Runtime::GetSystemThreadGroup() const {
  CHECK(system_thread_group_ != NULL || IsCompiler());
  return system_thread_group_;
}

jobject Runtime::GetSystemClassLoader() const {
  CHECK(system_class_loader_ != NULL || IsCompiler());
  return system_class_loader_;
}

void Runtime::RegisterRuntimeNativeMethods(JNIEnv* env) {
#define REGISTER(FN) extern void FN(JNIEnv*); FN(env)
  // Register Throwable first so that registration of other native methods can throw exceptions
  REGISTER(register_java_lang_Throwable);
  REGISTER(register_dalvik_system_DexFile);
  REGISTER(register_dalvik_system_VMDebug);
  REGISTER(register_dalvik_system_VMRuntime);
  REGISTER(register_dalvik_system_VMStack);
  REGISTER(register_dalvik_system_ZygoteHooks);
  REGISTER(register_java_lang_Class);
  REGISTER(register_java_lang_DexCache);
  REGISTER(register_java_lang_Object);
  REGISTER(register_java_lang_Runtime);
  REGISTER(register_java_lang_String);
  REGISTER(register_java_lang_System);
  REGISTER(register_java_lang_Thread);
  REGISTER(register_java_lang_VMClassLoader);
  REGISTER(register_java_lang_ref_Reference);
  REGISTER(register_java_lang_reflect_Array);
  REGISTER(register_java_lang_reflect_Constructor);
  REGISTER(register_java_lang_reflect_Field);
  REGISTER(register_java_lang_reflect_Method);
  REGISTER(register_java_lang_reflect_Proxy);
  REGISTER(register_java_util_concurrent_atomic_AtomicLong);
  REGISTER(register_org_apache_harmony_dalvik_ddmc_DdmServer);
  REGISTER(register_org_apache_harmony_dalvik_ddmc_DdmVmInternal);
  REGISTER(register_sun_misc_Unsafe);
#undef REGISTER
}

void Runtime::DumpForSigQuit(std::ostream& os) {
  GetClassLinker()->DumpForSigQuit(os);
  GetInternTable()->DumpForSigQuit(os);
  GetJavaVM()->DumpForSigQuit(os);
  GetHeap()->DumpForSigQuit(os);
  os << "\n";

  thread_list_->DumpForSigQuit(os);
  BaseMutex::DumpAll(os);
}

void Runtime::DumpLockHolders(std::ostream& os) {
  uint64_t mutator_lock_owner = Locks::mutator_lock_->GetExclusiveOwnerTid();
  pid_t thread_list_lock_owner = GetThreadList()->GetLockOwner();
  pid_t classes_lock_owner = GetClassLinker()->GetClassesLockOwner();
  pid_t dex_lock_owner = GetClassLinker()->GetDexLockOwner();
  if ((thread_list_lock_owner | classes_lock_owner | dex_lock_owner) != 0) {
    os << "Mutator lock exclusive owner tid: " << mutator_lock_owner << "\n"
       << "ThreadList lock owner tid: " << thread_list_lock_owner << "\n"
       << "ClassLinker classes lock owner tid: " << classes_lock_owner << "\n"
       << "ClassLinker dex lock owner tid: " << dex_lock_owner << "\n";
  }
}

void Runtime::SetStatsEnabled(bool new_state) {
  if (new_state == true) {
    GetStats()->Clear(~0);
    // TODO: wouldn't it make more sense to clear _all_ threads' stats?
    Thread::Current()->GetStats()->Clear(~0);
    GetInstrumentation()->InstrumentQuickAllocEntryPoints();
  } else {
    GetInstrumentation()->UninstrumentQuickAllocEntryPoints();
  }
  stats_enabled_ = new_state;
}

void Runtime::ResetStats(int kinds) {
  GetStats()->Clear(kinds & 0xffff);
  // TODO: wouldn't it make more sense to clear _all_ threads' stats?
  Thread::Current()->GetStats()->Clear(kinds >> 16);
}

int32_t Runtime::GetStat(int kind) {
  RuntimeStats* stats;
  if (kind < (1<<16)) {
    stats = GetStats();
  } else {
    stats = Thread::Current()->GetStats();
    kind >>= 16;
  }
  switch (kind) {
  case KIND_ALLOCATED_OBJECTS:
    return stats->allocated_objects;
  case KIND_ALLOCATED_BYTES:
    return stats->allocated_bytes;
  case KIND_FREED_OBJECTS:
    return stats->freed_objects;
  case KIND_FREED_BYTES:
    return stats->freed_bytes;
  case KIND_GC_INVOCATIONS:
    return stats->gc_for_alloc_count;
  case KIND_CLASS_INIT_COUNT:
    return stats->class_init_count;
  case KIND_CLASS_INIT_TIME:
    // Convert ns to us, reduce to 32 bits.
    return static_cast<int>(stats->class_init_time_ns / 1000);
  case KIND_EXT_ALLOCATED_OBJECTS:
  case KIND_EXT_ALLOCATED_BYTES:
  case KIND_EXT_FREED_OBJECTS:
  case KIND_EXT_FREED_BYTES:
    return 0;  // backward compatibility
  default:
    LOG(FATAL) << "Unknown statistic " << kind;
    return -1;  // unreachable
  }
}

void Runtime::BlockSignals() {
  SignalSet signals;
  signals.Add(SIGPIPE);
  // SIGQUIT is used to dump the runtime's state (including stack traces).
  signals.Add(SIGQUIT);
  // SIGUSR1 is used to initiate a GC.
  signals.Add(SIGUSR1);
  signals.Block();
}

bool Runtime::AttachCurrentThread(const char* thread_name, bool as_daemon, jobject thread_group,
                                  bool create_peer) {
  bool success = Thread::Attach(thread_name, as_daemon, thread_group, create_peer) != NULL;
  if (thread_name == NULL) {
    LOG(WARNING) << *Thread::Current() << " attached without supplying a name";
  }
  return success;
}

void Runtime::DetachCurrentThread() {
  Thread* self = Thread::Current();
  if (self == NULL) {
    LOG(FATAL) << "attempting to detach thread that is not attached";
  }
  if (self->HasManagedStack()) {
    LOG(FATAL) << *Thread::Current() << " attempting to detach while still running code";
  }
  thread_list_->Unregister(self);
}

mirror::Throwable* Runtime::GetPreAllocatedOutOfMemoryError() {
  mirror::Throwable* oome = pre_allocated_OutOfMemoryError_.Read();
  if (oome == NULL) {
    LOG(ERROR) << "Failed to return pre-allocated OOME";
  }
  return oome;
}

void Runtime::VisitConstantRoots(RootCallback* callback, void* arg) {
  // Visit the classes held as static in mirror classes, these can be visited concurrently and only
  // need to be visited once per GC since they never change.
  mirror::ArtField::VisitRoots(callback, arg);
  mirror::ArtMethod::VisitRoots(callback, arg);
  mirror::Class::VisitRoots(callback, arg);
  mirror::Reference::VisitRoots(callback, arg);
  mirror::StackTraceElement::VisitRoots(callback, arg);
  mirror::String::VisitRoots(callback, arg);
  mirror::Throwable::VisitRoots(callback, arg);
  // Visit all the primitive array types classes.
  mirror::PrimitiveArray<uint8_t>::VisitRoots(callback, arg);   // BooleanArray
  mirror::PrimitiveArray<int8_t>::VisitRoots(callback, arg);    // ByteArray
  mirror::PrimitiveArray<uint16_t>::VisitRoots(callback, arg);  // CharArray
  mirror::PrimitiveArray<double>::VisitRoots(callback, arg);    // DoubleArray
  mirror::PrimitiveArray<float>::VisitRoots(callback, arg);     // FloatArray
  mirror::PrimitiveArray<int32_t>::VisitRoots(callback, arg);   // IntArray
  mirror::PrimitiveArray<int64_t>::VisitRoots(callback, arg);   // LongArray
  mirror::PrimitiveArray<int16_t>::VisitRoots(callback, arg);   // ShortArray
}

void Runtime::VisitConcurrentRoots(RootCallback* callback, void* arg, VisitRootFlags flags) {
  intern_table_->VisitRoots(callback, arg, flags);
  class_linker_->VisitRoots(callback, arg, flags);
  if ((flags & kVisitRootFlagNewRoots) == 0) {
    // Guaranteed to have no new roots in the constant roots.
    VisitConstantRoots(callback, arg);
  }
}

void Runtime::VisitNonThreadRoots(RootCallback* callback, void* arg) {
  java_vm_->VisitRoots(callback, arg);
  if (!pre_allocated_OutOfMemoryError_.IsNull()) {
    pre_allocated_OutOfMemoryError_.VisitRoot(callback, arg, 0, kRootVMInternal);
    DCHECK(!pre_allocated_OutOfMemoryError_.IsNull());
  }
  resolution_method_.VisitRoot(callback, arg, 0, kRootVMInternal);
  DCHECK(!resolution_method_.IsNull());
  if (HasImtConflictMethod()) {
    imt_conflict_method_.VisitRoot(callback, arg, 0, kRootVMInternal);
  }
  if (HasDefaultImt()) {
    default_imt_.VisitRoot(callback, arg, 0, kRootVMInternal);
  }
  for (int i = 0; i < Runtime::kLastCalleeSaveType; i++) {
    if (!callee_save_methods_[i].IsNull()) {
      callee_save_methods_[i].VisitRoot(callback, arg, 0, kRootVMInternal);
    }
  }
  {
    MutexLock mu(Thread::Current(), method_verifier_lock_);
    for (verifier::MethodVerifier* verifier : method_verifiers_) {
      verifier->VisitRoots(callback, arg);
    }
  }
  if (preinitialization_transaction_ != nullptr) {
    preinitialization_transaction_->VisitRoots(callback, arg);
  }
  instrumentation_.VisitRoots(callback, arg);
}

void Runtime::VisitNonConcurrentRoots(RootCallback* callback, void* arg) {
  thread_list_->VisitRoots(callback, arg);
  VisitNonThreadRoots(callback, arg);
}

void Runtime::VisitRoots(RootCallback* callback, void* arg, VisitRootFlags flags) {
  VisitNonConcurrentRoots(callback, arg);
  VisitConcurrentRoots(callback, arg, flags);
}

mirror::ObjectArray<mirror::ArtMethod>* Runtime::CreateDefaultImt(ClassLinker* cl) {
  Thread* self = Thread::Current();
  StackHandleScope<1> hs(self);
  Handle<mirror::ObjectArray<mirror::ArtMethod>> imtable(
      hs.NewHandle(cl->AllocArtMethodArray(self, 64)));
  mirror::ArtMethod* imt_conflict_method = Runtime::Current()->GetImtConflictMethod();
  for (size_t i = 0; i < static_cast<size_t>(imtable->GetLength()); i++) {
    imtable->Set<false>(i, imt_conflict_method);
  }
  return imtable.Get();
}

mirror::ArtMethod* Runtime::CreateImtConflictMethod() {
  Thread* self = Thread::Current();
  Runtime* runtime = Runtime::Current();
  ClassLinker* class_linker = runtime->GetClassLinker();
  StackHandleScope<1> hs(self);
  Handle<mirror::ArtMethod> method(hs.NewHandle(class_linker->AllocArtMethod(self)));
  method->SetDeclaringClass(mirror::ArtMethod::GetJavaLangReflectArtMethod());
  // TODO: use a special method for imt conflict method saves.
  method->SetDexMethodIndex(DexFile::kDexNoIndex);
  // When compiling, the code pointer will get set later when the image is loaded.
  if (runtime->IsCompiler()) {
    method->SetEntryPointFromPortableCompiledCode(nullptr);
    method->SetEntryPointFromQuickCompiledCode(nullptr);
  } else {
    method->SetEntryPointFromPortableCompiledCode(class_linker->GetPortableImtConflictTrampoline());
    method->SetEntryPointFromQuickCompiledCode(class_linker->GetQuickImtConflictTrampoline());
  }
  return method.Get();
}

mirror::ArtMethod* Runtime::CreateResolutionMethod() {
  Thread* self = Thread::Current();
  Runtime* runtime = Runtime::Current();
  ClassLinker* class_linker = runtime->GetClassLinker();
  StackHandleScope<1> hs(self);
  Handle<mirror::ArtMethod> method(hs.NewHandle(class_linker->AllocArtMethod(self)));
  method->SetDeclaringClass(mirror::ArtMethod::GetJavaLangReflectArtMethod());
  // TODO: use a special method for resolution method saves
  method->SetDexMethodIndex(DexFile::kDexNoIndex);
  // When compiling, the code pointer will get set later when the image is loaded.
  if (runtime->IsCompiler()) {
    method->SetEntryPointFromPortableCompiledCode(nullptr);
    method->SetEntryPointFromQuickCompiledCode(nullptr);
  } else {
    method->SetEntryPointFromPortableCompiledCode(class_linker->GetPortableResolutionTrampoline());
    method->SetEntryPointFromQuickCompiledCode(class_linker->GetQuickResolutionTrampoline());
  }
  return method.Get();
}

mirror::ArtMethod* Runtime::CreateCalleeSaveMethod(CalleeSaveType type) {
  Thread* self = Thread::Current();
  Runtime* runtime = Runtime::Current();
  ClassLinker* class_linker = runtime->GetClassLinker();
  StackHandleScope<1> hs(self);
  Handle<mirror::ArtMethod> method(hs.NewHandle(class_linker->AllocArtMethod(self)));
  method->SetDeclaringClass(mirror::ArtMethod::GetJavaLangReflectArtMethod());
  // TODO: use a special method for callee saves
  method->SetDexMethodIndex(DexFile::kDexNoIndex);
  method->SetEntryPointFromPortableCompiledCode(nullptr);
  method->SetEntryPointFromQuickCompiledCode(nullptr);
  DCHECK_NE(instruction_set_, kNone);
  return method.Get();
}

void Runtime::DisallowNewSystemWeaks() {
  monitor_list_->DisallowNewMonitors();
  intern_table_->DisallowNewInterns();
  java_vm_->DisallowNewWeakGlobals();
}

void Runtime::AllowNewSystemWeaks() {
  monitor_list_->AllowNewMonitors();
  intern_table_->AllowNewInterns();
  java_vm_->AllowNewWeakGlobals();
}

void Runtime::SetInstructionSet(InstructionSet instruction_set) {
  instruction_set_ = instruction_set;
  if ((instruction_set_ == kThumb2) || (instruction_set_ == kArm)) {
    for (int i = 0; i != kLastCalleeSaveType; ++i) {
      CalleeSaveType type = static_cast<CalleeSaveType>(i);
      callee_save_method_frame_infos_[i] = arm::ArmCalleeSaveMethodFrameInfo(type);
    }
  } else if (instruction_set_ == kMips) {
    for (int i = 0; i != kLastCalleeSaveType; ++i) {
      CalleeSaveType type = static_cast<CalleeSaveType>(i);
      callee_save_method_frame_infos_[i] = mips::MipsCalleeSaveMethodFrameInfo(type);
    }
  } else if (instruction_set_ == kX86) {
    for (int i = 0; i != kLastCalleeSaveType; ++i) {
      CalleeSaveType type = static_cast<CalleeSaveType>(i);
      callee_save_method_frame_infos_[i] = x86::X86CalleeSaveMethodFrameInfo(type);
    }
  } else if (instruction_set_ == kX86_64) {
    for (int i = 0; i != kLastCalleeSaveType; ++i) {
      CalleeSaveType type = static_cast<CalleeSaveType>(i);
      callee_save_method_frame_infos_[i] = x86_64::X86_64CalleeSaveMethodFrameInfo(type);
    }
  } else if (instruction_set_ == kArm64) {
    for (int i = 0; i != kLastCalleeSaveType; ++i) {
      CalleeSaveType type = static_cast<CalleeSaveType>(i);
      callee_save_method_frame_infos_[i] = arm64::Arm64CalleeSaveMethodFrameInfo(type);
    }
  } else {
    UNIMPLEMENTED(FATAL) << instruction_set_;
  }
}

void Runtime::SetCalleeSaveMethod(mirror::ArtMethod* method, CalleeSaveType type) {
  DCHECK_LT(static_cast<int>(type), static_cast<int>(kLastCalleeSaveType));
  callee_save_methods_[type] = GcRoot<mirror::ArtMethod>(method);
}

const std::vector<const DexFile*>& Runtime::GetCompileTimeClassPath(jobject class_loader) {
  if (class_loader == NULL) {
    return GetClassLinker()->GetBootClassPath();
  }
  CHECK(UseCompileTimeClassPath());
  CompileTimeClassPaths::const_iterator it = compile_time_class_paths_.find(class_loader);
  CHECK(it != compile_time_class_paths_.end());
  return it->second;
}

void Runtime::SetCompileTimeClassPath(jobject class_loader,
                                      std::vector<const DexFile*>& class_path) {
  CHECK(!IsStarted());
  use_compile_time_class_path_ = true;
  compile_time_class_paths_.Put(class_loader, class_path);
}

void Runtime::AddMethodVerifier(verifier::MethodVerifier* verifier) {
  DCHECK(verifier != nullptr);
  MutexLock mu(Thread::Current(), method_verifier_lock_);
  method_verifiers_.insert(verifier);
}

void Runtime::RemoveMethodVerifier(verifier::MethodVerifier* verifier) {
  DCHECK(verifier != nullptr);
  MutexLock mu(Thread::Current(), method_verifier_lock_);
  auto it = method_verifiers_.find(verifier);
  CHECK(it != method_verifiers_.end());
  method_verifiers_.erase(it);
}

void Runtime::StartProfiler(const char* profile_output_filename) {
  profile_output_filename_ = profile_output_filename;
  profiler_started_ =
    BackgroundMethodSamplingProfiler::Start(profile_output_filename_, profiler_options_);
}

// Transaction support.
void Runtime::EnterTransactionMode(Transaction* transaction) {
  DCHECK(IsCompiler());
  DCHECK(transaction != nullptr);
  DCHECK(!IsActiveTransaction());
  preinitialization_transaction_ = transaction;
}

void Runtime::ExitTransactionMode() {
  DCHECK(IsCompiler());
  DCHECK(IsActiveTransaction());
  preinitialization_transaction_ = nullptr;
}

void Runtime::RecordWriteField32(mirror::Object* obj, MemberOffset field_offset,
                                 uint32_t value, bool is_volatile) const {
  DCHECK(IsCompiler());
  DCHECK(IsActiveTransaction());
  preinitialization_transaction_->RecordWriteField32(obj, field_offset, value, is_volatile);
}

void Runtime::RecordWriteField64(mirror::Object* obj, MemberOffset field_offset,
                                 uint64_t value, bool is_volatile) const {
  DCHECK(IsCompiler());
  DCHECK(IsActiveTransaction());
  preinitialization_transaction_->RecordWriteField64(obj, field_offset, value, is_volatile);
}

void Runtime::RecordWriteFieldReference(mirror::Object* obj, MemberOffset field_offset,
                                        mirror::Object* value, bool is_volatile) const {
  DCHECK(IsCompiler());
  DCHECK(IsActiveTransaction());
  preinitialization_transaction_->RecordWriteFieldReference(obj, field_offset, value, is_volatile);
}

void Runtime::RecordWriteArray(mirror::Array* array, size_t index, uint64_t value) const {
  DCHECK(IsCompiler());
  DCHECK(IsActiveTransaction());
  preinitialization_transaction_->RecordWriteArray(array, index, value);
}

void Runtime::RecordStrongStringInsertion(mirror::String* s, uint32_t hash_code) const {
  DCHECK(IsCompiler());
  DCHECK(IsActiveTransaction());
  preinitialization_transaction_->RecordStrongStringInsertion(s, hash_code);
}

void Runtime::RecordWeakStringInsertion(mirror::String* s, uint32_t hash_code) const {
  DCHECK(IsCompiler());
  DCHECK(IsActiveTransaction());
  preinitialization_transaction_->RecordWeakStringInsertion(s, hash_code);
}

void Runtime::RecordStrongStringRemoval(mirror::String* s, uint32_t hash_code) const {
  DCHECK(IsCompiler());
  DCHECK(IsActiveTransaction());
  preinitialization_transaction_->RecordStrongStringRemoval(s, hash_code);
}

void Runtime::RecordWeakStringRemoval(mirror::String* s, uint32_t hash_code) const {
  DCHECK(IsCompiler());
  DCHECK(IsActiveTransaction());
  preinitialization_transaction_->RecordWeakStringRemoval(s, hash_code);
}

void Runtime::SetFaultMessage(const std::string& message) {
  MutexLock mu(Thread::Current(), fault_message_lock_);
  fault_message_ = message;
}

void Runtime::AddCurrentRuntimeFeaturesAsDex2OatArguments(std::vector<std::string>* argv)
    const {
  if (GetInstrumentation()->InterpretOnly()) {
    argv->push_back("--compiler-filter=interpret-only");
  }

  // Make the dex2oat instruction set match that of the launching runtime. If we have multiple
  // architecture support, dex2oat may be compiled as a different instruction-set than that
  // currently being executed.
  std::string instruction_set("--instruction-set=");
  instruction_set += GetInstructionSetString(kRuntimeISA);
  argv->push_back(instruction_set);

  std::string features("--instruction-set-features=");
  features += GetDefaultInstructionSetFeatures();
  argv->push_back(features);
}

void Runtime::UpdateProfilerState(int state) {
  VLOG(profiler) << "Profiler state updated to " << state;
}
}  // namespace art<|MERGE_RESOLUTION|>--- conflicted
+++ resolved
@@ -714,10 +714,7 @@
     android::SetupNativeBridge(native_bridge_library_path_.c_str(), &native_bridge_art_callbacks_);
     VLOG(startup) << "Runtime::Setup native bridge library: " << native_bridge_library_path_;
   }
-<<<<<<< HEAD
-=======
-
->>>>>>> d3db28a4
+
   VLOG(startup) << "Runtime::Init exiting";
   return true;
 }
